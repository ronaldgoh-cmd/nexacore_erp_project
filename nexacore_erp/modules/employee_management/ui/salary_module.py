--- conflicted
+++ resolved
@@ -744,15 +744,9 @@
                 ) in rows:
 
                     if resid_row.strip().lower() != resid_emp:
-<<<<<<< HEAD
                         continue
                     if eff_from and eff_from > on_date:
                         continue
-=======
-                        continue
-                    if eff_from and eff_from > on_date:
-                        continue
->>>>>>> 092a8fde
                     if not _match_age(age_br, age_value):
                         continue
                     if sal_lo and tw < sal_lo:
