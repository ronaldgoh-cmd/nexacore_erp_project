# salary_module.py
from __future__ import annotations

import base64
import csv
import math
from calendar import month_name
from datetime import date, datetime
from typing import List, Tuple, Optional

from PySide6.QtCore import Qt, QMarginsF
from PySide6.QtGui import QTextDocument, QPageSize, QPageLayout, QFont, QPixmap
from PySide6.QtPrintSupport import QPrinter
from PySide6.QtWidgets import (
    QWidget, QTabWidget, QVBoxLayout, QHBoxLayout, QLabel, QLineEdit, QTableWidget,
    QTableWidgetItem, QPushButton, QComboBox, QFileDialog, QHeaderView, QGroupBox,
    QFormLayout, QTextBrowser, QSizePolicy, QScrollArea, QFrame, QDialog,
    QDialogButtonBox, QAbstractItemView  # added
)

from ....core.database import get_employee_session as SessionLocal, get_main_session as MainSession
from ....core.tenant import id as tenant_id
from ....core.events import employee_events
from ..models import Employee, DropdownOption
from ....core.models import CompanySettings

# -------- Roles & Access manifest --------
MODULE_KEY = "salary_management"
MODULE_NAME = "Salary Management"
SUBMODULES = [
    ("summary",  "Summary"),
    ("review",   "Salary Review"),
    ("vouchers", "Salary Vouchers"),
    ("settings", "Settings"),
]

def module_manifest() -> dict:
    return {
        "key": MODULE_KEY,
        "name": MODULE_NAME,
        "submodules": [{"key": k, "name": n} for k, n in SUBMODULES],
    }

# ---------- globals / helpers ----------
_VOUCHER_FMT = "SV-{YYYY}{MM}-{EMP}"  # default; load/persist via payroll_settings table
_STAMP_B64: Optional[str] = None  # set from Settings → Upload Company Stamp

# CPF two-term offset constant requested: TW minus 500
# Keep this constant unless future policy changes.
_CPF_TW_MINUS_OFFSET = 500.0


def _ensure_payroll_settings_table():
    from sqlalchemy import text
    with MainSession() as s:
        s.execute(text("""
            CREATE TABLE IF NOT EXISTS payroll_settings (
                account_id     TEXT PRIMARY KEY NOT NULL,
                voucher_format TEXT
            );
        """))
        s.commit()


def _load_voucher_format_from_db() -> None:
    """Load persisted voucher format into global _VOUCHER_FMT."""
    from sqlalchemy import text
    global _VOUCHER_FMT
    try:
        _ensure_payroll_settings_table()
        with MainSession() as s:
            row = s.execute(
                text("SELECT voucher_format FROM payroll_settings WHERE account_id=:a"),
                {"a": str(tenant_id())}
            ).fetchone()
            if row and (row.voucher_format or "").strip():
                _VOUCHER_FMT = row.voucher_format.strip()
    except Exception:
        # keep default if anything fails
        pass


def _save_voucher_format_to_db(fmt: str) -> None:
    from sqlalchemy import text
    try:
        _ensure_payroll_settings_table()
        with MainSession() as s:
            s.execute(
                text("""
                    INSERT INTO payroll_settings(account_id, voucher_format)
                    VALUES (:a, :f)
                    ON CONFLICT(account_id) DO UPDATE SET voucher_format=excluded.voucher_format
                """),
                {"a": str(tenant_id()), "f": fmt}
            )
            s.commit()
    except Exception:
        pass


def _dropdown_values(category: str) -> list[str]:
    """Return dropdown values (trimmed) for a category from Employee settings."""
    try:
        with SessionLocal() as s:
            rows = (s.query(DropdownOption.value)
                    .filter(DropdownOption.account_id == tenant_id(),
                            DropdownOption.category == category)
                    .order_by(DropdownOption.value)
                    .all())
        return [str(r[0]).strip() for r in rows if (r[0] or "").strip()]
    except Exception:
        return []


def _format_voucher_code(emp: Employee | None, year: int, month_index_1: int) -> str:
    tpl = globals().get("_VOUCHER_FMT", "SV-{YYYY}{MM}-{EMP}") or "SV-{YYYY}{MM}-{EMP}"
    emp_code = (getattr(emp, "code", "") or "EMP001")
    mm = f"{month_index_1:02d}"
    return (tpl.replace("{YYYY}", str(year))
            .replace("{MM}", mm)
            .replace("{EMP}", emp_code))


def _img_data_uri(png_bytes: bytes | None, fallback_label: str = "Logo") -> str:
    if png_bytes:
        b64 = base64.b64encode(png_bytes).decode("ascii")
        return (
            "<img src=\"data:image/png;base64,"
            f"{b64}\" style=\"max-height:64px;max-width:160px;object-fit:contain;\"/>"
        )
    return (
        "<div style=\"height:64px;width:160px;border:1px solid #cfcfcf;border-radius:6px;"
        "display:flex;align-items:center;justify-content:center;color:#9aa0a6;font-size:12px;\">"
        f"{fallback_label}</div>"
    )


def _detect_mime(data: bytes | None) -> str:
    if not data:
        return "image/png"
    b0 = data[:8]
    if b0.startswith(b"\x89PNG\r\n\x1a\n"):
        return "image/png"
    if b0.startswith(b"\xff\xd8"):
        return "image/jpeg"
    if b0.startswith(b"GIF8"):
        return "image/gif"
    return "application/octet-stream"


def _stamp_img_html(cs: CompanySettings | None) -> str:
    raw = getattr(cs, "stamp", None) if cs else None
    if not raw and _STAMP_B64:
        raw = base64.b64decode(_STAMP_B64)
    if not raw:
        return ""
    mime = _detect_mime(raw)
    b64 = base64.b64encode(raw).decode("ascii")
    return (
        f'<img src="data:{mime};base64,{b64}" '
        'width="128" height="128" '
        'style="display:inline-block;width:128px;height:128px;object-fit:contain;opacity:0.85;vertical-align:bottom;"/>'
    )


def _month_names() -> List[str]:
    return [month_name[i] for i in range(1, 13)]


def _employees() -> List[Tuple[int, str, str]]:
    with SessionLocal() as s:
        rows = (
            s.query(Employee)
            .filter(Employee.account_id == tenant_id())
            .order_by(Employee.full_name)
            .all()
        )
        return [(r.id, r.full_name or "", r.code or "") for r in rows]


def _company() -> CompanySettings | None:
    with MainSession() as s:
        row = s.query(CompanySettings).filter(CompanySettings.account_id == str(tenant_id())).first()
        if not row:
            row = CompanySettings(account_id=str(tenant_id()))
            s.add(row)
            s.commit()
            s.refresh(row)
        return row


def _voucher_html(
        cs: CompanySettings | None,
        emp: Employee | None,
        year: int,
        month_index_1: int,
        line: Optional[dict] = None,
) -> str:
    import html
    # --- company ---
    company_name = (cs.name if cs else "") or "Company Name"
    detail1 = (cs.detail1 if cs else "") or "Company details line 1"
    detail2 = (cs.detail2 if cs else "") or "Company details line 2"
    logo_html = _img_data_uri(getattr(cs, "logo", None), "Logo")
    stamp_html = _stamp_img_html(cs)

    # --- employee snapshot ---
    emp_name = getattr(emp, "full_name", "") or "—"
    emp_code = getattr(emp, "code", "") or "—"
    id_no = getattr(emp, "identification_number", "") or getattr(emp, "nric", "") or "—"
    bank = getattr(emp, "bank", "") or "—"
    acct = getattr(emp, "bank_account", "") or "—"

    # --- figures (defaults from employee fields) ---
    basic = float(getattr(emp, "basic_salary", 0.0) or 0.0)
    comm = float(getattr(emp, "commission", 0.0) or 0.0)
    incent = float(getattr(emp, "incentives", 0.0) or 0.0)
    allow = float(getattr(emp, "allowance", 0.0) or 0.0)

    pt_rate = float(getattr(emp, "parttime_rate", getattr(emp, "part_time_rate", 0.0)) or 0.0)
    pt_hrs = float(getattr(emp, "part_time_hours", 0.0) or 0.0)

    ot_rate = float(getattr(emp, "overtime_rate", 0.0) or 0.0)
    ot_hrs = float(getattr(emp, "overtime_hours", 0.0) or 0.0)

    advance = float(getattr(emp, "advance", 0.0) or 0.0)
    shg = float(getattr(emp, "shg", 0.0) or 0.0)
    adjustment = 0.0

    cpf_emp = float(getattr(emp, "cpf_employee", 0.0) or 0.0)
    cpf_er = float(getattr(emp, "cpf_employer", 0.0) or 0.0)

    sdl = float(getattr(emp, "sdl", 0.0) or 0.0)
    levy = float(getattr(emp, "levy", 0.0) or 0.0)

    # --- override from batch line if available ---
    if line:
        basic = float(line.get("basic_salary", basic) or 0.0)
        comm = float(line.get("commission", comm) or 0.0)
        incent = float(line.get("incentives", incent) or 0.0)
        allow = float(line.get("allowance", allow) or 0.0)
        ot_rate = float(line.get("overtime_rate", ot_rate) or 0.0)
        ot_hrs = float(line.get("overtime_hours", ot_hrs) or 0.0)
        pt_rate = float(line.get("part_time_rate", pt_rate) or 0.0)
        pt_hrs = float(line.get("part_time_hours", pt_hrs) or 0.0)
        levy = float(line.get("levy", levy) or 0.0)
        advance = float(line.get("advance", advance) or 0.0)
        shg = float(line.get("shg", shg) or 0.0)
        sdl = float(line.get("sdl", sdl) or 0.0)
        cpf_emp = float(line.get("cpf_emp", cpf_emp) or 0.0)
        cpf_er = float(line.get("cpf_er", cpf_er) or 0.0)
        adjustment = float(line.get("adjustment", adjustment) or 0.0)

    pt_amt = pt_rate * pt_hrs
    ot_amt = ot_rate * ot_hrs
    cpf_total = cpf_emp + cpf_er

    gross_base = basic + comm + incent + allow + pt_amt + ot_amt
    gross = gross_base + adjustment
    ded_only = advance + shg
    net_pay = gross - ded_only - cpf_emp

    ym = f"{month_name[month_index_1]} {year}"
    code = _format_voucher_code(emp, year, month_index_1)

    def money(x: float) -> str:
        try:
            return f"{float(x):,.2f}"
        except Exception:
            return "0.00"

    show_warn = (line is None) and (
                gross == 0 and adjustment == 0 and ded_only == 0 and cpf_emp == 0 and cpf_er == 0 and sdl == 0 and levy == 0)

    return f"""<!doctype html>
<html>
<head>
<meta charset="utf-8"/>
<title>Salary Voucher</title>
<style>
  html, body {{ font-size: 13px; }}
  body {{ margin:0; background:#ffffff; color:#111827; font-family:Segoe UI, Arial, sans-serif; }}
  .page {{ width:794px; margin:0 auto; padding:24px 18px; }}
  .muted {{ color:#6b7280; }}
  .rule  {{ height:1px; background:#e5e7eb; }}
  .panel {{ border:1px solid #e5e7eb; border-radius:6px; }}
  .cap   {{ background:#f9fafb; border-bottom:1px solid #e5e7eb; font-weight:bold; padding:6px 8px; }}
  .cell  {{ padding:6px 8px; }}
  .title {{ color:#1f4e79; font-weight:bold; font-size:22px; padding:8px 0 6px 0; font-family:Helvetica, Arial, sans-serif; }}
  .stripe{{ background:#e8f1fb; border:1px solid #cfe0f6; border-radius:4px; padding:10px 12px; }}
</style>
</head>
<body>
  <div class="page">

    <!-- Header -->
    <table cellpadding="0" cellspacing="0" width="100%">
      <tr>
        <td style="width:170px;vertical-align:top">{logo_html}</td>
        <td style="vertical-align:top;text-align:left">
          <div style="font-size:18px;font-weight:800">{html.escape(company_name)}</div>
          <div class="muted">{html.escape(detail1)}</div>
          <div class="muted">{html.escape(detail2)}</div>
        </td>
        <td style="width:220px;vertical-align:top;text-align:right">
          <div style="font-size:13px">{html.escape(ym)}</div>
          <div style="font-size:12px;font-weight:bold">Code: {html.escape(code)}</div>
        </td>
      </tr>
    </table>

    <div class="rule" style="margin:8px 0 12px 0"></div>
    <div class="title">Salary Voucher</div>

    <!-- Employee box -->
    <table cellpadding="0" cellspacing="0" width="100%" class="panel" style="margin:8px 0 10px 0">
      <tr><td class="cap">Employee</td></tr>
      <tr>
        <td class="cell">
          <table cellpadding="0" cellspacing="0" width="100%">
            <tr>
              <td style="width:50%;vertical-align:top">
                <table cellpadding="0" cellspacing="0" width="100%">
                  <tr><td class="cell" style="width:160px;color:#374151;font-weight:bold">Employee Code</td><td class="cell">{html.escape(emp_code)}</td></tr>
                  <tr><td class="cell" style="color:#374151;font-weight:bold">Employee</td><td class="cell">{html.escape(emp_name)}</td></tr>
                  <tr><td class="cell" style="color:#374151;font-weight:bold">Identification Number</td><td class="cell">{html.escape(id_no)}</td></tr>
                </table>
              </td>
              <td style="width:50%;vertical-align:top">
                <table cellpadding="0" cellspacing="0" width="100%">
                  <tr><td class="cell" style="width:160px;color:#374151;font-weight:bold">Bank</td><td class="cell">{html.escape(bank)}</td></tr>
                  <tr><td class="cell" style="color:#374151;font-weight:bold">Account No.</td><td class="cell">{html.escape(acct)}</td></tr>
                </table>
              </td>
            </tr>
          </table>
        </td>
      </tr>
    </table>

    <!-- Earnings / Deductions -->
    <table cellpadding="0" cellspacing="0" width="100%">
      <tr>
        <!-- Earnings -->
        <td style="width:50%;vertical-align:top">
          <table cellpadding="0" cellspacing="0" width="100%" class="panel">
            <tr><td class="cap">Earnings</td></tr>
            <tr><td>
              <table cellpadding="0" cellspacing="0" width="100%">
                <tr><td class="cell" style="color:#374151">Basic Salary</td><td class="cell" style="text-align:right">{money(basic)}</td></tr>
                <tr><td class="cell" style="color:#374151">Commission</td><td class="cell" style="text-align:right">{money(comm)}</td></tr>
                <tr><td class="cell" style="color:#374151">Incentives</td><td class="cell" style="text-align:right">{money(incent)}</td></tr>
                <tr><td class="cell" style="color:#374151">Allowance</td><td class="cell" style="text-align:right">{money(allow)}</td></tr>
                <tr><td class="cell" style="color:#374151">Part time (Rate × Hr)</td><td class="cell" style="text-align:right">{money(pt_amt)}</td></tr>
                <tr><td class="cell" style="color:#374151">Overtime (Rate × Hr)</td><td class="cell" style="text-align:right">{money(ot_amt)}</td></tr>
                <tr><td class="cell" style="color:#374151">Adjustment (+/-)</td><td class="cell" style="text-align:right">{money(adjustment)}</td></tr>
                <tr><td class="cell" style="font-weight:bold">Gross Pay</td><td class="cell" style="text-align:right;font-weight:bold">{money(gross)}</td></tr>
              </table>
            </td></tr>
          </table>
        </td>

        <td style="width:12px"></td>

        <!-- Deductions -->
        <td style="width:50%;vertical-align:top">
          <table cellpadding="0" cellspacing="0" width="100%" class="panel">
            <tr><td class="cap">Deductions</td></tr>
            <tr><td>
              <table cellpadding="0" cellspacing="0" width="100%">
                <tr><td class="cell" style="color:#374151">Advance</td><td class="cell" style="text-align:right">{money(advance)}</td></tr>
                <tr><td class="cell" style="color:#374151">SHG</td><td class="cell" style="text-align:right">{money(shg)}</td></tr>
                <tr><td class="cell" style="font-weight:bold">Total Deductions</td><td class="cell" style="text-align:right;font-weight:bold">{money(ded_only)}</td></tr>
              </table>
            </td></tr>
          </table>
        </td>
      </tr>
    </table>

    <!-- CPF block -->
    <table cellpadding="0" cellspacing="0" width="100%" class="panel" style="margin-top:10px">
      <tr><td class="cap">CPF</td></tr>
      <tr><td>
        <table cellpadding="0" cellspacing="0" width="100%">
          <tr><td class="cell" style="color:#374151">Employee</td><td class="cell" style="text-align:right">{money(cpf_emp)}</td></tr>
          <tr><td class="cell" style="color:#374151">Employer</td><td class="cell" style="text-align:right">{money(cpf_er)}</td></tr>
          <tr><td class="cell" style="font-weight:bold">Total</td><td class="cell" style="text-align:right;font-weight:bold">{money(cpf_total)}</td></tr>
        </table>
      </td></tr>
    </table>

    <!-- Others block -->
    <table cellpadding="0" cellspacing="0" width="100%" class="panel" style="margin-top:10px">
      <tr><td class="cap">Others</td></tr>
      <tr><td>
        <table cellpadding="0" cellspacing="0" width="100%">
          <tr><td class="cell" style="color:#374151">SDL</td><td class="cell" style="text-align:right">{money(sdl)}</td></tr>
          <tr><td class="cell" style="color:#374151">Levy</td><td class="cell" style="text-align:right">{money(levy)}</td></tr>
        </table>
      </td></tr>
    </table>

    {'' if not show_warn else f'''
    <table cellpadding="0" cellspacing="0" width="100%" style="margin-top:10px">
      <tr><td>
        <table cellpadding="0" cellspacing="0" width="100%" style="border:1px solid #fdba74;background:#fff7ed;border-radius:4px">
          <tr><td style="padding:8px 10px;color:#9a3412;font-weight:bold">
            No Salary Review entry found for {html.escape(emp_name if emp_name != "—" else "selected employee")} in {html.escape(ym)}.
          </td></tr>
        </table>
      </td></tr>
    </table>
    '''}

    <!-- Net Pay stripe -->
    <table cellpadding="0" cellspacing="0" width="100%" style="margin-top:12px">
      <tr>
        <td class="stripe" style="font-weight:bold">Net Pay</td>
        <td class="stripe" style="text-align:right;font-weight:bold">{money(net_pay)}</td>
      </tr>
    </table>

    <!-- Signatures + Stamp -->
    <table cellpadding="0" cellspacing="0" width="100%" style="margin-top:22px">
      <tr>
        <!-- Left: stamp above Prepared by -->
        <td style="width:50%;vertical-align:bottom">
          <div style="margin-bottom:6px">{stamp_html}</div>
          <div style="font-weight:bold">Prepared by: {html.escape(company_name)}</div>
        </td>

        <!-- Right: signature line then label -->
        <td style="width:50%;vertical-align:bottom;text-align:right">
          <div style="display:inline-block;width:70%;text-align:center">
            <hr style="width:60%;margin:0 auto 6px auto;height:1px;border:none;background:#111;">
            <div>Employee Acknowledgement</div>
          </div>
        </td>

      </tr>
    </table>

  </div>
</body>
</html>"""


# ---------- widget ----------
class SalaryModuleWidget(QWidget):
    def __init__(self):
        super().__init__()
        self.tabs = QTabWidget(self)
        v = QVBoxLayout(self)
        v.addWidget(self.tabs)

        # Load persisted voucher format once per widget init
        _load_voucher_format_from_db()

        self._company_stamp_b64: Optional[str] = None

        self._build_summary_tab()
        self._build_salary_review_tab()
        self._build_vouchers_tab()
        self._build_settings_tab()

        cs = _company()
        raw = getattr(cs, "stamp", None)
        if raw and not self._company_stamp_b64:
            try:
                self._company_stamp_b64 = base64.b64encode(raw).decode("ascii")
                globals()["_STAMP_B64"] = self._company_stamp_b64
            except Exception:
                pass

        employee_events.employees_changed.connect(self._handle_employees_changed)

    # expose key for main_window
    MODULE_KEY = "salary_management"

    def filter_tabs_by_access(self, allowed_keys: list[str] | set[str]):
        allowed = set(allowed_keys or [])
        if not allowed:
            return  # empty = show all
        label_by_key = {
            "summary": "Summary",
            "review": "Salary Review",
            "vouchers": "Salary Vouchers",
            "settings": "Settings",
        }
        allowed_labels = {label_by_key[k] for k in allowed if k in label_by_key}
        for i in range(self.tabs.count() - 1, -1, -1):
            if self.tabs.tabText(i) not in allowed_labels:
                self.tabs.removeTab(i)

    # -- Summary
    def _build_summary_tab(self):
        host = QWidget()
        v = QVBoxLayout(host)

        # Top filters: Name + Department
        top = QHBoxLayout()
        top.addWidget(QLabel("Name"))
        self.search = QLineEdit()
        self.search.setPlaceholderText("Search by name")
        top.addWidget(self.search, 1)

        top.addWidget(QLabel("Department"))
        self.cmb_dept = QComboBox()
        top.addWidget(self.cmb_dept, 1)
        top.addStretch(1)
        v.addLayout(top)

        # Table: add Department after Name; make non-editable; center headers and cells
        self.tbl = QTableWidget(0, 8)
        self.tbl.setHorizontalHeaderLabels(
            ["Code", "Name", "Department", "Basic", "Incentive", "Allowance", "Overtime Rate", "Part-Time Rate"]
        )
        hdr = self.tbl.horizontalHeader()
        hdr.setStretchLastSection(False)
        hdr.setSectionResizeMode(QHeaderView.ResizeToContents)
        hdr.setDefaultAlignment(Qt.AlignCenter | Qt.AlignVCenter)
        self.tbl.setSelectionBehavior(QAbstractItemView.SelectRows)
        self.tbl.setEditTriggers(QAbstractItemView.NoEditTriggers)  # non editable
        v.addWidget(self.tbl, 1)

        # Wire signals
        self.search.textChanged.connect(self._reload_summary)
        self.cmb_dept.currentIndexChanged.connect(self._reload_summary)

        # Init dropdowns + data
        self._load_departments_for_summary()
        self.tabs.addTab(host, "Summary")
        self._reload_summary()

    def _handle_employees_changed(self):
        self._load_departments_for_summary()
        self._reload_summary()

    def _load_departments_for_summary(self):
        with SessionLocal() as s:
            vals = s.query(Employee.department).filter(Employee.account_id == tenant_id()).distinct().all()
        depts = sorted({(v[0] or "").strip() for v in vals if (v[0] or "").strip()}, key=str.lower)
        self.cmb_dept.blockSignals(True)
        self.cmb_dept.clear()
        self.cmb_dept.addItem("All")
        self.cmb_dept.addItems(depts)
        self.cmb_dept.blockSignals(False)

    def _reload_summary(self):
        # helpers
        def _money(x) -> str:
            try:
                return f"$ {float(x or 0):,.2f}"
            except Exception:
                return "$ 0.00"

        def _center(text: str) -> QTableWidgetItem:
            it = QTableWidgetItem(text)
            it.setTextAlignment(Qt.AlignCenter | Qt.AlignVCenter)
            it.setFlags(it.flags() & ~Qt.ItemIsEditable)
            return it

        name_q = (self.search.text() or "").strip().lower()
        dept_q = self.cmb_dept.currentText() if getattr(self, "cmb_dept", None) and self.cmb_dept.count() else "All"

        with SessionLocal() as s:
            q = s.query(Employee).filter(Employee.account_id == tenant_id())
            if dept_q and dept_q != "All":
                q = q.filter(Employee.department == dept_q)
            rows = q.all()

        self.tbl.setRowCount(0)
        for e in rows:
            if name_q and name_q not in (e.full_name or "").lower():
                continue
            r = self.tbl.rowCount()
            self.tbl.insertRow(r)

            code = e.code or ""
            name = e.full_name or ""
            dept = e.department or ""

            basic = _money(getattr(e, "basic_salary", 0.0))
            incent = _money(getattr(e, "incentives", getattr(e, "incentive", 0.0)))
            allow = _money(getattr(e, "allowance", 0.0))
            ot_rate = _money(getattr(e, "overtime_rate", 0.0))
            pt_rate = _money(getattr(e, "parttime_rate", getattr(e, "part_time_rate", 0.0)))

            vals = [code, name, dept, basic, incent, allow, ot_rate, pt_rate]
            for c, v in enumerate(vals):
                self.tbl.setItem(r, c, _center(str(v)))

    def _build_salary_review_tab(self):
        from calendar import monthrange, month_name
        from PySide6.QtWidgets import (
            QWidget, QVBoxLayout, QHBoxLayout, QLabel, QPushButton, QComboBox,
            QTableWidget, QTableWidgetItem, QDialog, QListWidget, QListWidgetItem,
            QDialogButtonBox, QMessageBox, QHeaderView
        )
        from PySide6.QtCore import Qt, QRect
        from PySide6.QtGui import QPainter, QColor, QPen, QBrush
        from PySide6.QtWidgets import QStyledItemDelegate, QStyleOptionViewItem, QStyle
        from sqlalchemy import text
        import re

        # ----------------
        # helpers
        # ----------------
        def _month_names():
            return [month_name[i] for i in range(1, 13)]

        def _rf(x):
            # robust number parse; strips $, commas, text, % etc
            s = str(x or "")
            s = s.replace("S$", "").replace("$", "")
            s = s.replace(",", "")
            m = re.findall(r"-?\d+(?:\.\d+)?", s)
            return float(m[0]) if m else 0.0

        def _ri(x):
            xs = str(x or "").strip()
            return int(xs) if xs else None

        # Date parser: prefer DD/MM/YYYY, also accept DD-MM-YYYY, YYYY-MM-DD, YYYY/MM/DD
        def _rd(x) -> Optional[date]:
            s = (str(x or "").strip())
            if not s:
                return None
            for fmt in ("%d/%m/%Y", "%d-%m-%Y", "%Y-%m-%d", "%Y/%m/%d"):
                try:
                    return datetime.strptime(s, fmt).date()
                except Exception:
                    pass
            return None

        def _age(emp, on_date):
            dob = getattr(emp, "dob", None) or getattr(emp, "date_of_birth", None)
            if not dob:
                return 30, False
            try:
                if isinstance(dob, str):
                    p = [int(t) for t in dob.replace("/", "-").split("-")]
                    if p[0] > 1900:
                        y, m, d = (p + [1, 1])[0:3]
                    else:
                        d, m, y = (p + [1, 1])[0:3]
                    from datetime import date as _date
                    dob = _date(y, m, d)
            except Exception:
                return 30, False

            years = on_date.year - dob.year - ((on_date.month, on_date.day) < (dob.month, dob.day))
            try:
                anniv = dob.replace(year=dob.year + years)
            except ValueError:
                if dob.month == 2 and dob.day == 29:
                    anniv = date(dob.year + years, 2, 28)
                else:
                    anniv = date(dob.year + years, dob.month, dob.day)
            has_fraction = on_date > anniv
            return years, has_fraction

        # ----- rounding rules for CPF -----
        from decimal import Decimal, ROUND_HALF_UP, ROUND_DOWN
        def _round_dollar_half_up(x: float) -> float:
            return float(Decimal(str(x)).quantize(Decimal('1'), rounding=ROUND_HALF_UP))

        def _floor_dollar(x: float) -> float:
            return float(Decimal(str(x)).quantize(Decimal('1'), rounding=ROUND_DOWN))

        # ---------- CPF rules read + compute (v2) ----------
        def _normalize_residency(val: str) -> str:
            txt = (val or "").strip().lower()
            if not txt:
                return ""
            if txt.startswith("permanent resident"):
                return "permanent resident"
            if txt.startswith("singapore citizen"):
                return "singapore citizen"
            if txt.startswith("foreigner"):
                return "foreigner"
            if txt.startswith("non-resident"):
                return "non-resident"
            return txt

        def _cpf_rows():
            rows = []
            tbl = getattr(self, "cpf_tbl", None)
            if not tbl:
                return rows

            def _rf2(x):
                try:
                    return float(str(x).replace(",", "").replace("%", "").strip())
                except Exception:
                    return 0.0

            def _ri2(x):
                xs = str(x or "").strip()
                if not xs:
                    return None
                try:
                    return int(xs)
                except Exception:
                    m = re.search(r"\d+", xs)
                    return int(m.group(0)) if m else None

            def _rd2(x) -> Optional[date]:
                s = (str(x or "").strip())
                if not s:
                    return None
                for fmt in ("%d/%m/%Y", "%d-%m-%Y", "%Y-%m-%d", "%Y/%m/%d"):
                    try:
                        return datetime.strptime(s, fmt).date()
                    except Exception:
                        pass
                return None

            for r in range(tbl.rowCount()):
                age_br = (tbl.item(r, 0).text().strip() if tbl.item(r, 0) else "")
                resid = (tbl.item(r, 1).text().strip() if tbl.item(r, 1) else "")
                pr_year = _ri2(tbl.item(r, 2).text() if tbl.item(r, 2) else "")
                sal_from = _rf2(tbl.item(r, 3).text() if tbl.item(r, 3) else "0")
                sal_to = _rf2(tbl.item(r, 4).text() if tbl.item(r, 4) else "0")

                tot_pct_tw = _rf2(tbl.item(r, 5).text() if tbl.item(r, 5) else "0")
                tot_pct_tw_m = _rf2(tbl.item(r, 6).text() if tbl.item(r, 6) else "0")
                ee_pct_tw = _rf2(tbl.item(r, 7).text() if tbl.item(r, 7) else "0")
                ee_pct_tw_m = _rf2(tbl.item(r, 8).text() if tbl.item(r, 8) else "0")

                cap_total = _rf2(tbl.item(r, 9).text() if tbl.item(r, 9) else "0")
                cap_ee = _rf2(tbl.item(r, 10).text() if tbl.item(r, 10) else "0")
                eff_from = _rd2(tbl.item(r, 11).text() if tbl.item(r, 11) else "")
                rows.append((
                    age_br, resid, pr_year, sal_from, sal_to,
                    tot_pct_tw, tot_pct_tw_m, ee_pct_tw, ee_pct_tw_m,
                    cap_total, cap_ee, eff_from
                ))
            return rows

        def _match_age(br, a):
            b = (br or "").replace(" ", "")
            try:
                if "-" in b:
                    lo, hi = b.split("-")
                    return int(lo) <= a <= int(hi)
                if b.startswith("<="): return a <= int(b[2:])
                if b.startswith("<"):  return a < int(b[1:])
                if b.startswith(">="): return a >= int(b[2:])
                if b.startswith(">"):  return a > int(b[1:])
                if b.isdigit():         return a >= int(b)
            except Exception:
                return True
            return True

        def _employee_pr_year(emp, on_date: date) -> Optional[int]:
<<<<<<< HEAD
            resid_raw = getattr(emp, "residency", "") or ""
            resid_norm = _normalize_residency(resid_raw)
            if not resid_norm.startswith("permanent resident"):
                return None

=======
>>>>>>> 3c91eb21
            val = getattr(emp, "pr_year", None)
            if isinstance(val, int) and val >= 1:
                return val
<<<<<<< HEAD

=======
>>>>>>> 3c91eb21
            pr_date = getattr(emp, "pr_date", None)
            if isinstance(pr_date, str):
                pr_date = _rd(pr_date)
            elif isinstance(pr_date, datetime):
                pr_date = pr_date.date()
            if isinstance(pr_date, date):
                if pr_date > on_date:
                    return None
<<<<<<< HEAD
                years_elapsed = on_date.year - pr_date.year
                try:
                    anniv = pr_date.replace(year=pr_date.year + years_elapsed)
                except ValueError:
                    if pr_date.month == 2 and pr_date.day == 29:
                        anniv = date(pr_date.year + years_elapsed, 2, 28)
                    else:
                        anniv = pr_date.replace(year=pr_date.year + years_elapsed, day=pr_date.day - 1)
                if on_date < anniv:
                    years_elapsed -= 1
                return max(1, years_elapsed + 1)

            m = re.search(r"(year|yr|y)\s*(\d+)", resid_raw, re.IGNORECASE)
            if m:
                try:
                    return max(1, int(m.group(2)))
                except Exception:
                    return None
            return None
=======
                elapsed_days = (on_date - pr_date).days
                years = elapsed_days / 365.0
                return max(1, math.ceil(years))
            resid = (getattr(emp, "residency", "") or "")
            m = re.search(r"[Yy]\s*(\d+)", resid)
            try:
                return int(m.group(1)) if m else None
            except Exception:
                return None
>>>>>>> 3c91eb21

        def _is_casual(emp) -> bool:
            return ((getattr(emp, "employment_type", "") or "").strip().lower() == "casual")

        def _cpf_for(emp, tw, on_date):
            if _is_casual(emp):
                return 0.0, 0.0, 0.0
            resid_emp = _normalize_residency(getattr(emp, "residency", "") or "")
            age_years, has_fraction = _age(emp, on_date)
            pry = _employee_pr_year(emp, on_date)

            age_candidates = []
            if has_fraction and age_years >= 60:
                age_candidates.append(age_years + 1)
            age_candidates.append(age_years)

            rows = _cpf_rows()
            best_result: Optional[tuple[float, float, float]] = None
            best_score: Optional[tuple[int, date, int]] = None
            for age_value in age_candidates:
                for (
                        age_br, resid_row, pr_year, sal_lo, sal_hi,
                        tot_pct_tw, tot_pct_tw_m, ee_pct_tw, ee_pct_tw_m,
                        cap_total, cap_ee, eff_from
                ) in rows:

                    if _normalize_residency(resid_row) != resid_emp:
                        continue
                    if eff_from and eff_from > on_date:
                        continue
                    if not _match_age(age_br, age_value):
                        continue
                    if sal_lo and tw < sal_lo:
                        continue
                    if sal_hi and tw > sal_hi:
                        continue
                    if pr_year is not None:
                        if pry is None or pry != pr_year:
                            continue
                        pr_specific = 1
                    else:
                        pr_specific = 1 if pry is None else 0

                    off = _CPF_TW_MINUS_OFFSET

                    total_term1 = tw * (tot_pct_tw / 100.0)
                    total_term2 = max(tw - off, 0.0) * (tot_pct_tw_m / 100.0)
                    ee_term1 = tw * (ee_pct_tw / 100.0)
                    ee_term2 = max(tw - off, 0.0) * (ee_pct_tw_m / 100.0)

                    total_val_calc = _round_dollar_half_up(total_term1 + total_term2)
                    ee_val_calc = _floor_dollar(ee_term1 + ee_term2)

                    total_val = float(min(total_val_calc, cap_total)) if cap_total else float(total_val_calc)
                    ee_val = float(min(ee_val_calc, cap_ee)) if cap_ee else float(ee_val_calc)
                    if ee_val > total_val:
                        ee_val = total_val
                    er_val = float(max(total_val - ee_val, 0.0))
                    eff_score = eff_from or date.min
                    age_specificity = -abs(age_value - age_years)
                    score = (pr_specific, eff_score, age_specificity)
                    if best_score is None or score > best_score:
                        best_score = score
                        best_result = (ee_val, er_val, float(ee_val + er_val))

            if best_result is not None:
                return best_result
            return 0.0, 0.0, 0.0

        # ---------- SHG ----------
        def _load_shg_race_map() -> dict:
            try:
                with SessionLocal() as s:
                    from sqlalchemy import text as _t
                    s.execute(_t("""
                                   CREATE TABLE IF NOT EXISTS shg_race_map
                                   (
                                       account_id TEXT NOT NULL,
                                       race       TEXT NOT NULL,
                                       shg        TEXT NOT NULL,
                                       PRIMARY KEY (account_id, race)
                                   );
                                   """))
                    s.commit()
                    rows = s.execute(_t("SELECT race, shg FROM shg_race_map WHERE account_id=:a"),
                                     {"a": str(tenant_id())}).fetchall()
                return {(r.race or "").strip().lower(): (r.shg or "").strip().upper() for r in rows}
            except Exception:
                return {}

        def _shg_rows():
            rows = []
            tbl = getattr(self, "shg_tbl", None)
            if not tbl:
                return rows
            for r in range(tbl.rowCount()):
                shg = (tbl.item(r, 0).text().strip().upper() if tbl.item(r, 0) else "")
                lo = _rf(tbl.item(r, 1).text() if tbl.item(r, 1) else "0")
                hi = _rf(tbl.item(r, 2).text() if tbl.item(r, 2) else "0")
                ctyp = (tbl.item(r, 3).text().strip().lower() if tbl.item(r, 3) else "")
                cval = _rf(tbl.item(r, 4).text() if tbl.item(r, 4) else "0")
                eff = _rd(tbl.item(r, 5).text() if tbl.item(r, 5) else "")
                rows.append((shg, lo, hi, ctyp, cval, eff))
            return rows

        def _map_race_to_shg(race_str: str) -> str:
            m = _load_shg_race_map()
            key = (race_str or "").strip().lower()
            if key in m:
                return m[key]
            r = key
            if r.startswith("malay") or "muslim" in r:
                return "MBMF"
            if r.startswith("chin"):
                return "CDAC"
            if r.startswith("ind"):
                return "SINDA"
            if r.startswith("eurasian"):
                return "ECF"
            return "CDAC"

        def _shg_for(emp, tw, on_date):
            shg_name = _map_race_to_shg(getattr(emp, "race", "") or "")
            for shg, lo, hi, ctyp, cval, eff in _shg_rows():
                if shg != shg_name:
                    continue
                if eff and eff > on_date:
                    continue
                if not (lo <= tw <= (hi or tw)):
                    continue
                if ctyp == "percent":
                    return round(tw * (cval / 100.0), 2)
                return float(cval)
            return 0.0

        # ---------- SDL ----------
        def _sdl_rows():
            rows = []
            tbl = getattr(self, "sdl_tbl", None)
            if not tbl:
                return rows
            for r in range(tbl.rowCount()):
                lo = _rf(tbl.item(r, 0).text() if tbl.item(r, 0) else "0")
                hi = _rf(tbl.item(r, 1).text() if tbl.item(r, 1) else "0")
                rtyp = (tbl.item(r, 2).text().strip().lower() if tbl.item(r, 2) else "")
                rval = _rf(tbl.item(r, 3).text() if tbl.item(r, 3) else "0")
                eff = _rd(tbl.item(r, 4).text() if tbl.item(r, 4) else "")
                rows.append((lo, hi, rtyp, rval, eff))
            return rows

        def _sdl_for(tw, on_date):
            for lo, hi, rtyp, rval, eff in _sdl_rows():
                if eff and eff > on_date:
                    continue
                if lo <= tw <= (hi or tw):
                    if rtyp == "flat":
                        try:
                            return float(rval)
                        except Exception:
                            return 0.0
                    return round(tw * (float(rval) / 100.0), 2)
            return 0.0

        # ---------- DB bootstrapping ----------
        def _ensure_tables():
            with SessionLocal() as s:
                from sqlalchemy import text as _t
                s.execute(_t("""
                               CREATE TABLE IF NOT EXISTS payroll_batches
                               (
                                   id           INTEGER PRIMARY KEY AUTOINCREMENT,
                                   year         INTEGER NOT NULL,
                                   month        INTEGER NOT NULL,
                                   status       TEXT    NOT NULL DEFAULT 'Draft',
                                   total_basic  REAL    DEFAULT 0,
                                   total_er     REAL    DEFAULT 0,
                                   grand_total  REAL    DEFAULT 0,
                                   created_at   TEXT    DEFAULT CURRENT_TIMESTAMP
                               );
                               """))
                s.execute(_t("""
                               CREATE TABLE IF NOT EXISTS payroll_batch_lines
                               (
                                   id              INTEGER PRIMARY KEY AUTOINCREMENT,
                                   batch_id        INTEGER NOT NULL,
                                   employee_id     INTEGER NOT NULL,
                                   basic_salary    REAL    DEFAULT 0,
                                   commission      REAL    DEFAULT 0,
                                   incentives      REAL    DEFAULT 0,
                                   allowance       REAL    DEFAULT 0,
                                   overtime_rate   REAL    DEFAULT 0,
                                   overtime_hours  REAL    DEFAULT 0,
                                   part_time_rate  REAL    DEFAULT 0,
                                   part_time_hours REAL    DEFAULT 0,
                                   adjustment      REAL    DEFAULT 0,
                                   levy            REAL    DEFAULT 0,
                                   advance         REAL    DEFAULT 0,
                                   shg             REAL    DEFAULT 0,
                                   sdl             REAL    DEFAULT 0,
                                   cpf_emp         REAL    DEFAULT 0,
                                   cpf_er          REAL    DEFAULT 0,
                                   cpf_total       REAL    DEFAULT 0,
                                   line_total      REAL    DEFAULT 0,
                                   ee_contrib      REAL    DEFAULT 0,
                                   er_contrib      REAL    DEFAULT 0,
                                   total_cash      REAL    DEFAULT 0,
                                   remarks         TEXT    DEFAULT ''
                               );
                               """))
                try:
                    cols = s.execute(_t("PRAGMA table_info(payroll_batch_lines)")).fetchall()
                    have = {c.name for c in cols}
                    if "adjustment" not in have:
                        s.execute(_t("ALTER TABLE payroll_batch_lines ADD COLUMN adjustment REAL DEFAULT 0;"))
                    if "advance" not in have:
                        s.execute(_t("ALTER TABLE payroll_batch_lines ADD COLUMN advance REAL DEFAULT 0;"))
                    if "remarks" not in have:
                        s.execute(_t("ALTER TABLE payroll_batch_lines ADD COLUMN remarks TEXT DEFAULT '';"))
                except Exception:
                    pass
                s.execute(_t("""
                               CREATE TABLE IF NOT EXISTS shg_race_map
                               (
                                   account_id TEXT NOT NULL,
                                   race       TEXT NOT NULL,
                                   shg        TEXT NOT NULL,
                                   PRIMARY KEY (account_id, race)
                               );
                               """))
                s.commit()

        # ---------- format + delegates ----------
        HOURS_COLS = {6, 8}  # OT Hours, PT Hours

        def _fmt_cell(col, val_float):
            if col in TEXT_COLS:
                return str(val_float)
            if col in HOURS_COLS:
                return f"{val_float:,.2f}"
            return f"${val_float:,.2f}"

        from PySide6.QtWidgets import QStyledItemDelegate, QStyleOptionViewItem, QStyle
        header_rows: set[int] = set()

        def _is_header_row(row_idx: int) -> bool:
            return row_idx in header_rows

        class _NoBorderCenterDelegate(QStyledItemDelegate):
            def paint(self, painter, option, index):
                opt = QStyleOptionViewItem(option)
                opt.displayAlignment = Qt.AlignCenter | Qt.AlignVCenter
                opt.state &= ~QStyle.State_HasFocus
                super().paint(painter, opt, index)

        class _BorderedCenterDelegate(QStyledItemDelegate):
            def __init__(self, header_checker, parent=None):
                super().__init__(parent)
                self._header_checker = header_checker

            def paint(self, painter, option, index):
                from PySide6.QtGui import QColor, QPen, QBrush
                opt = QStyleOptionViewItem(option)
                opt.displayAlignment = Qt.AlignCenter | Qt.AlignVCenter
                opt.state &= ~QStyle.State_HasFocus
                if self._header_checker(index.row()):
                    opt.state &= ~QStyle.State_Selected
                    opt.state &= ~QStyle.State_MouseOver
                    painter.save()
                    brush = index.data(Qt.BackgroundRole)
                    if isinstance(brush, QBrush):
                        painter.fillRect(opt.rect, brush)
                    elif brush:
                        painter.fillRect(opt.rect, QBrush(brush))
                    else:
                        painter.fillRect(opt.rect, opt.palette.base())
                    text = index.data(Qt.DisplayRole)
                    if text:
                        text_color = opt.palette.text().color()
                        painter.setPen(text_color)
                        header_font = QFont(opt.font)
                        header_font.setBold(True)
                        painter.setFont(header_font)
                        margin = 12 + int(index.data(Qt.UserRole) or 0) * 16
                        text_rect = opt.rect.adjusted(margin, 0, -12, 0)
                        alignment = index.data(Qt.TextAlignmentRole)
                        if alignment is None:
                            alignment = Qt.AlignLeft | Qt.AlignVCenter
                        painter.drawText(text_rect, alignment, text)
                    painter.restore()
                    return

                super().paint(painter, opt, index)
                r = option.rect
                pen = QPen(QColor("#e5e7eb"))
                pen.setWidth(1)
                painter.save()
                painter.setPen(pen)
                painter.drawRect(r.adjusted(0, 0, -1, -1))
                painter.restore()

        class _GroupHeaderDelegate(QStyledItemDelegate):
            def paint(self, painter, option, index):
                opt = QStyleOptionViewItem(option)
                opt.state &= ~QStyle.State_HasFocus
                opt.state &= ~QStyle.State_Selected
                painter.save()
                brush = index.data(Qt.BackgroundRole)
                if isinstance(brush, QBrush):
                    painter.fillRect(opt.rect, brush)
                elif brush:
                    painter.fillRect(opt.rect, QBrush(brush))
                else:
                    painter.fillRect(opt.rect, opt.palette.base())
                text = index.data(Qt.DisplayRole)
                if text:
                    text_color = opt.palette.text().color()
                    painter.setPen(text_color)
                    header_font = QFont(opt.font)
                    header_font.setBold(True)
                    painter.setFont(header_font)
                    margin = 12 + int(index.data(Qt.UserRole) or 0) * 16
                    text_rect = opt.rect.adjusted(margin, 0, -12, 0)
                    alignment = index.data(Qt.TextAlignmentRole)
                    if alignment is None:
                        alignment = Qt.AlignLeft | Qt.AlignVCenter
                    painter.drawText(text_rect, alignment, text)
                painter.restore()

        # ---------- UI: batches list ----------
        host = QWidget()
        v = QVBoxLayout(host)

        toolbar = QHBoxLayout()
        toolbar.addWidget(QLabel("Month"))
        cb_month = QComboBox()
        cb_month.addItems(_month_names())
        cb_month.setCurrentIndex(date.today().month - 1)
        toolbar.addWidget(cb_month)
        toolbar.addSpacing(12)
        toolbar.addWidget(QLabel("Year"))
        cb_year = QComboBox()
        this_year = date.today().year
        cb_year.addItems([str(y) for y in range(this_year - 5, this_year + 6)])
        cb_year.setCurrentText(str(this_year))
        toolbar.addWidget(cb_year)
        toolbar.addStretch(1)

        btn_create = QPushButton("Create…")
        btn_edit = QPushButton("Edit…")
        btn_view = QPushButton("View…")
        btn_submit = QPushButton("Submit")
        btn_delete = QPushButton("Delete")
        btn_refresh = QPushButton("Refresh")
        for b in (btn_create, btn_edit, btn_view, btn_submit, btn_delete, btn_refresh):
            toolbar.addWidget(b)

        v.addLayout(toolbar)

        # Columns per request: Month first, then Year, requested totals, then Status
        batch_headers = [
            "Month", "Year",
            "Total", "Advance", "Employer SHG", "SDL",
            "CPF EE", "CPF ER", "CPF Total",
            "Levy", "EE Contribution", "ER Contribution", "Cash Payout",
            "Status"
        ]
        tbl = QTableWidget(0, len(batch_headers))
        tbl.setHorizontalHeaderLabels(batch_headers)
        tbl.setEditTriggers(QTableWidget.NoEditTriggers)
        tbl.setSelectionBehavior(QTableWidget.SelectRows)
        tbl.setSelectionMode(QTableWidget.SingleSelection)
        tbl.setSortingEnabled(True)

        hdr = tbl.horizontalHeader()
        hdr.setSectionResizeMode(QHeaderView.ResizeToContents)  # auto-size to contents
        hdr.setStretchLastSection(False)
        hdr.setDefaultAlignment(Qt.AlignCenter | Qt.AlignVCenter)  # center header text
        v.addWidget(tbl, 1)

        self.tabs.addTab(host, "Salary Review")

        # ---------- data ops ----------
        _ensure_tables()

        def _money(x) -> str:
            try:
                return f"${float(x or 0):,.2f}"
            except Exception:
                return "$0.00"

        def _add_centered(r, c, text, batch_id=None):
            it = QTableWidgetItem(text)
            it.setTextAlignment(Qt.AlignCenter | Qt.AlignVCenter)
            it.setFlags(it.flags() & ~Qt.ItemIsEditable)
            if batch_id is not None:
                it.setData(Qt.UserRole, int(batch_id))
            tbl.setItem(r, c, it)

        def _load_batches():
            from sqlalchemy import text
            tbl.setRowCount(0)
            with SessionLocal() as s:
                rows = s.execute(text("""
                    SELECT id, year, month, status
                    FROM payroll_batches
                    ORDER BY year DESC, month DESC, id DESC
                """)).fetchall()

                for b in rows:
                    sums = s.execute(text("""
                        SELECT
                            SUM(line_total)  AS t_total,
                            SUM(advance)     AS t_advance,
                            SUM(shg)         AS t_shg,        -- Employer SHG
                            SUM(sdl)         AS t_sdl,
                            SUM(cpf_emp)     AS t_cpf_ee,
                            SUM(cpf_er)      AS t_cpf_er,
                            SUM(cpf_total)   AS t_cpf_total,
                            SUM(levy)        AS t_levy,
                            SUM(ee_contrib)  AS t_ee_contrib,
                            SUM(er_contrib)  AS t_er_contrib,
                            SUM(total_cash)  AS t_cash
                        FROM payroll_batch_lines
                        WHERE batch_id = :bid
                    """), {"bid": int(b.id)}).fetchone()

                    r = tbl.rowCount()
                    tbl.insertRow(r)

                    # Month name first, then Year
                    m_name = month_name[int(b.month)] if 1 <= int(b.month) <= 12 else str(b.month)
                    _add_centered(r, 0, m_name, batch_id=b.id)
                    _add_centered(r, 1, str(b.year))

                    # Totals in requested order
                    _add_centered(r, 2, _money(getattr(sums, "t_total", 0)))
                    _add_centered(r, 3, _money(getattr(sums, "t_advance", 0)))
                    _add_centered(r, 4, _money(getattr(sums, "t_shg", 0)))  # Employer SHG
                    _add_centered(r, 5, _money(getattr(sums, "t_sdl", 0)))
                    _add_centered(r, 6, _money(getattr(sums, "t_cpf_ee", 0)))
                    _add_centered(r, 7, _money(getattr(sums, "t_cpf_er", 0)))
                    _add_centered(r, 8, _money(getattr(sums, "t_cpf_total", 0)))
                    _add_centered(r, 9, _money(getattr(sums, "t_levy", 0)))
                    _add_centered(r, 10, _money(getattr(sums, "t_ee_contrib", 0)))
                    _add_centered(r, 11, _money(getattr(sums, "t_er_contrib", 0)))
                    _add_centered(r, 12, _money(getattr(sums, "t_cash", 0)))

                    _add_centered(r, 13, b.status or "Draft")

        _load_batches()

        def _selected_batch_id():
            r = tbl.currentRow()
            if r < 0:
                return None
            it = tbl.item(r, 0)
            return it.data(Qt.UserRole) if it else None

        # ---- grid columns ----
        COLS = [
            "Name", "Basic", "Commission", "Incentives", "Allowance",
            "OT Rate", "OT Hours", "PT Rate", "PT Hours",
            "Adjustment (+/-)", "Total", "Levy", "Advance", "SHG", "SDL",
            "CPF EE", "CPF ER", "CPF Total",
            "EE Contrib", "ER Contrib", "Cash Payout", "Remarks"
        ]
        REMARKS_COL = COLS.index("Remarks")
        # Editable only these
        EDITABLE = {1, 2, 3, 4, 5, 6, 7, 8, 9, 11, 12, REMARKS_COL}
        from PySide6.QtGui import QColor, QBrush
        TEXT_COLS = {REMARKS_COL}
        DERIVED = set(range(len(COLS))) - (EDITABLE | {0})
        DERIVED_COLOR = QColor("#7a1f1f")  # dark red for uneditable fields

        def _recalc_row(t, row_idx, emp_obj, on_date, name_list=None):
            if emp_obj is None:
                return
            f = lambda c: _rf(t.item(row_idx, c).text()) if t.item(row_idx, c) else 0.0
            basic, com, inc, allw = f(1), f(2), f(3), f(4)
            ot_r, ot_h, pt_r, pt_h = f(5), f(6), f(7), f(8)
            adj = f(9)
            levy = f(11)
            adv = f(12)

            gross = basic + com + inc + allw + (ot_r * ot_h) + (pt_r * pt_h)
            total = gross + adj
            # rules at last day of period
            from datetime import date as _date
            from calendar import monthrange
            y = int(cb_year.currentText())
            m = cb_month.currentIndex() + 1
            on_date = _date(y, m, monthrange(y, m)[1])

            if gross <= 0.0 or _is_casual(emp_obj):
                shg = 0.0
                sdl = 0.0
                ee = 0.0
                er = 0.0
                cpf_t = 0.0
            else:
                shg = _shg_for(emp_obj, gross, on_date)
                sdl = _sdl_for(gross, on_date)
                ee, er, cpf_t = _cpf_for(emp_obj, gross, on_date)
            ee_c = ee + shg
            er_c = er + sdl + levy
            cash = total - ee - shg - adv

            def setv(c, val):
                it = QTableWidgetItem(_fmt_cell(c, float(val)))
                it.setTextAlignment(Qt.AlignCenter | Qt.AlignVCenter)
                it.setFlags(it.flags() & ~Qt.ItemIsEditable)
                if c in DERIVED:
                    it.setForeground(QBrush(DERIVED_COLOR))
                t.setItem(row_idx, c, it)

            setv(10, total)
            setv(13, shg)
            setv(14, sdl)
            setv(15, ee)
            setv(16, er)
            setv(17, cpf_t)
            setv(18, ee_c)
            setv(19, er_c)
            setv(20, cash)

        def _recalc_totals(t, row_emps_list):
            sums = [0.0] * t.columnCount()
            for r in range(t.rowCount()):
                if r >= len(row_emps_list) or row_emps_list[r] is None:
                    continue
                for c in range(t.columnCount()):
                    if c in TEXT_COLS:
                        continue
                    try:
                        sums[c] += _rf(t.item(r, c).text())
                    except Exception:
                        pass
            return {
                "total_basic": sums[1],
                "total_er": sums[19],
                "grand_total": sums[20] + sums[19]
            }

        def _open_batch_dialog(batch_id=None, read_only=False, y=None, m=None):
            from sqlalchemy import text
            from calendar import monthrange

            dlg = QDialog(self)

            if batch_id:
                with SessionLocal() as s:
                    b = s.execute(text("SELECT year, month, status FROM payroll_batches WHERE id=:i"),
                                  {"i": batch_id}).fetchone()
                    if not b:
                        from PySide6.QtWidgets import QMessageBox
                        QMessageBox.warning(self, "Salary Review", "Batch not found.")
                        return
                    y, m, status = int(b.year), int(b.month), b.status
                    if status == "Submitted" and not read_only:
                        from PySide6.QtWidgets import QMessageBox
                        QMessageBox.information(self, "Salary Review", "Batch is submitted. Opening in view mode.")
                        read_only = True

            dlg.setWindowTitle("Salary Review")
            lay = QVBoxLayout(dlg)

            hdr = QHBoxLayout()
            hdr.addWidget(QLabel(f"Period: {month_name[m]} {y}"))
            hdr.addStretch(1)
            lay.addLayout(hdr)

            # Single grid. Column 0 (Name) is hidden; names shown in frozen row header.
            grid = QTableWidget(0, len(COLS))
            grid.setHorizontalHeaderLabels(COLS)
            grid.setShowGrid(False)
            grid.horizontalHeader().setSectionResizeMode(QHeaderView.ResizeToContents)
            grid.setColumnHidden(0, True)
            vh = grid.verticalHeader()
            vh.setDefaultAlignment(Qt.AlignLeft | Qt.AlignVCenter)
            vh.setFixedWidth(220)
            vh.setSectionsClickable(False)
            lay.addWidget(grid, 1)

            # Delegates
            nb = _NoBorderCenterDelegate(grid)
            bd = _BorderedCenterDelegate(_is_header_row, grid)
            header_delegate = _GroupHeaderDelegate(grid)
            for c in range(len(COLS)):
                grid.setItemDelegateForColumn(c, bd if c in EDITABLE else nb)

            from datetime import date as _date
            on_date = _date(y, m, monthrange(y, m)[1])
            row_emps = []

            def _set_row_header(r, name, *, level: int = 0, bold: bool = False):
                text = f"{'    ' * level}{(name or '').strip()}"
                hi = QTableWidgetItem(text)
                hi.setToolTip((name or "").strip())
                if bold:
                    font = hi.font()
                    font.setBold(True)
                    hi.setFont(font)
                grid.setVerticalHeaderItem(r, hi)

            def _add_group_header(label: str, level: int):
                r = grid.rowCount()
                grid.insertRow(r)
                row_emps.append(None)
                header_rows.add(r)
                _set_row_header(r, label, level=level, bold=True)
                shade = "#f3f4f6" if level == 0 else "#f9fafb"
                brush = QBrush(QColor(shade))
                for c in range(grid.columnCount()):
                    item = QTableWidgetItem("")
                    item.setFlags(Qt.ItemIsEnabled)
                    item.setBackground(brush)
                    if c == 0:
                        item.setData(Qt.UserRole, level)
                    grid.setItem(r, c, item)
                grid.setItemDelegateForRow(r, header_delegate)

            def _add_employee_row(emp: Employee, line_data=None):
                r = grid.rowCount()
                grid.insertRow(r)

                it_name = QTableWidgetItem(emp.full_name or "")
                it_name.setFlags(it_name.flags() & ~Qt.ItemIsEditable)
                grid.setItem(r, 0, it_name)
                _set_row_header(r, emp.full_name or "", level=2)

                def putnum(c, v, editable):
                    txt = _fmt_cell(c, float(v)) if v is not None else ""
                    it = QTableWidgetItem(txt)
                    if c != 0:
                        it.setTextAlignment(Qt.AlignCenter | Qt.AlignVCenter)
                    flags = it.flags()
                    if editable and (not read_only):
                        it.setFlags(flags | Qt.ItemIsEditable)
                    else:
                        it.setFlags(flags & ~Qt.ItemIsEditable)
                        if c in DERIVED:
                            it.setForeground(QBrush(DERIVED_COLOR))
                    grid.setItem(r, c, it)

                def puttext(c, v, editable):
                    it = QTableWidgetItem(str(v or ""))
                    it.setTextAlignment(Qt.AlignLeft | Qt.AlignVCenter)
                    flags = it.flags()
                    if editable and (not read_only):
                        it.setFlags(flags | Qt.ItemIsEditable)
                    else:
                        it.setFlags(flags & ~Qt.ItemIsEditable)
                    grid.setItem(r, c, it)

                if line_data is not None:
                    putnum(1, line_data.basic_salary, True)
                    putnum(2, line_data.commission, True)
                    putnum(3, line_data.incentives, True)
                    putnum(4, line_data.allowance, True)
                    putnum(5, line_data.overtime_rate, True)
                    putnum(6, line_data.overtime_hours, True)
                    putnum(7, line_data.part_time_rate, True)
                    putnum(8, line_data.part_time_hours, True)

                    gross = (line_data.basic_salary + line_data.commission + line_data.incentives + line_data.allowance +
                             (line_data.overtime_rate * line_data.overtime_hours) +
                             (line_data.part_time_rate * line_data.part_time_hours))
                    adj_val = getattr(line_data, "adjustment", 0.0)
                    line_total = getattr(line_data, "line_total", None)
                    if line_total is None:
                        line_total = gross + adj_val
                    putnum(9, adj_val, True)
                    putnum(10, line_total, False)
                    putnum(11, line_data.levy, True)
                    putnum(12, line_data.advance, True)
                    putnum(13, line_data.shg, False)
                    putnum(14, line_data.sdl, False)
                    putnum(15, line_data.cpf_emp, False)
                    putnum(16, line_data.cpf_er, False)
                    putnum(17, line_data.cpf_total, False)
                    putnum(18, line_data.ee_contrib, False)
                    putnum(19, line_data.er_contrib, False)
                    putnum(20, line_data.total_cash, False)
                    puttext(REMARKS_COL, getattr(line_data, "remarks", ""), True)
                else:
                    putnum(1, getattr(emp, "basic_salary", 0.0), True)
                    putnum(2, 0.0, True)
                    putnum(3, getattr(emp, "incentives", 0.0), True)
                    putnum(4, getattr(emp, "allowance", 0.0), True)
                    putnum(5, getattr(emp, "overtime_rate", 0.0), True)
                    putnum(6, 0.0, True)
                    putnum(7, getattr(emp, "parttime_rate", getattr(emp, "part_time_rate", 0.0)), True)
                    putnum(8, 0.0, True)
                    putnum(9, 0.0, True)
                    putnum(10, 0.0, False)
                    putnum(11, getattr(emp, "levy", 0.0), True)
                    putnum(12, getattr(emp, "advance", 0.0), True)
                    putnum(13, 0.0, False)
                    putnum(14, 0.0, False)
                    putnum(15, 0.0, False)
                    putnum(16, 0.0, False)
                    putnum(17, 0.0, False)
                    putnum(18, 0.0, False)
                    putnum(19, 0.0, False)
                    putnum(20, 0.0, False)

                    remark_it = QTableWidgetItem("")
                    remark_it.setTextAlignment(Qt.AlignLeft | Qt.AlignVCenter)
                    if not read_only:
                        remark_it.setFlags(remark_it.flags() | Qt.ItemIsEditable)
                    else:
                        remark_it.setFlags(remark_it.flags() & ~Qt.ItemIsEditable)
                    grid.setItem(r, REMARKS_COL, remark_it)

                row_emps.append(emp)

            type_options = _dropdown_values("Employment Type")
            dept_options = _dropdown_values("Department")
            type_index_map = {opt.casefold(): idx for idx, opt in enumerate(type_options) if opt.strip()}
            type_label_map = {opt.casefold(): opt.strip() for opt in type_options if opt.strip()}
            dept_index_map = {opt.casefold(): idx for idx, opt in enumerate(dept_options) if opt.strip()}
            dept_label_map = {opt.casefold(): opt.strip() for opt in dept_options if opt.strip()}

            UNASSIGNED_TYPE = "Unassigned Employment Type"
            UNASSIGNED_DEPT = "Unassigned Department"

            def _classify(emp: Employee):
                raw_type = (getattr(emp, "employment_type", "") or "").strip()
                if raw_type:
                    key = raw_type.casefold()
                    if key in type_index_map:
                        type_order = (0, type_index_map[key])
                        type_label = type_label_map[key]
                    else:
                        type_order = (1, raw_type.lower())
                        type_label = raw_type
                else:
                    type_order = (2, "")
                    type_label = UNASSIGNED_TYPE

                raw_dept = (getattr(emp, "department", "") or "").strip()
                if raw_dept:
                    dkey = raw_dept.casefold()
                    if dkey in dept_index_map:
                        dept_order = (0, dept_index_map[dkey])
                        dept_label = dept_label_map[dkey]
                    else:
                        dept_order = (1, raw_dept.lower())
                        dept_label = raw_dept
                else:
                    dept_order = (2, "")
                    dept_label = UNASSIGNED_DEPT

                return type_order, type_label, dept_order, dept_label

            entries = []

            if batch_id:
                with SessionLocal() as s:
                    lines = s.execute(text("""
                                           SELECT l.employee_id,
                                                  e.full_name,
                                                  l.basic_salary,
                                                  l.commission,
                                                  l.incentives,
                                                  l.allowance,
                                                  l.overtime_rate,
                                                  l.overtime_hours,
                                                  l.part_time_rate,
                                                  l.part_time_hours,
                                                  l.adjustment,
                                                  l.line_total,
                                                  l.levy,
                                                  l.advance,
                                                  l.shg,
                                                  l.sdl,
                                                  l.cpf_emp,
                                                  l.cpf_er,
                                                  l.cpf_total,
                                                  l.ee_contrib,
                                                  l.er_contrib,
                                                  l.total_cash,
                                                  l.remarks
                                           FROM payroll_batch_lines l
                                                    JOIN employees e ON e.id = l.employee_id
                                           WHERE l.batch_id = :b
                                           """), {"b": batch_id}).fetchall()
                    for ln in lines:
                        emp_obj = s.get(Employee, int(ln.employee_id))
                        if not emp_obj:
                            continue
                        type_order, type_label, dept_order, dept_label = _classify(emp_obj)
                        entries.append({
                            "emp": emp_obj,
                            "line": ln,
                            "type_order": type_order,
                            "type_label": type_label,
                            "dept_order": dept_order,
                            "dept_label": dept_label,
                            "name_key": ((emp_obj.full_name or "").strip().lower())
                        })
            else:
                def _active_employees(y, m):
                    from calendar import monthrange
                    som = date(y, m, 1)
                    eom = date(y, m, monthrange(y, m)[1])
                    rows = []
                    with SessionLocal() as s:
                        emps = s.query(Employee).filter(Employee.account_id == tenant_id()).all()

                    def _parse(d):
                        if not d: return None
                        if isinstance(d, date): return d
                        try:
                            p = [int(t) for t in str(d).replace("/", "-").split("-")]
                            if p[0] > 1900:
                                y0, m0, d0 = (p + [1, 1])[:3]
                            else:
                                d0, m0, y0 = (p + [1, 1])[:3]
                            return date(y0, m0, d0)
                        except Exception:
                            return None

                    for e in emps:
                        jd = _parse(getattr(e, "date_employment", None) or getattr(e, "join_date", None))
                        xd = _parse(getattr(e, "date_exit", None) or getattr(e, "exit_date", None))
                        if jd and jd > eom:
                            continue
                        if xd and xd < som:
                            continue
                        rows.append(e)
                    return rows

                emps = _active_employees(y, m)
                for e in emps:
                    type_order, type_label, dept_order, dept_label = _classify(e)
                    entries.append({
                        "emp": e,
                        "line": None,
                        "type_order": type_order,
                        "type_label": type_label,
                        "dept_order": dept_order,
                        "dept_label": dept_label,
                        "name_key": ((e.full_name or "").strip().lower())
                    })

            entries.sort(key=lambda row: (row["type_order"], row["dept_order"], row["name_key"]))

            current_type = current_dept = None
            for entry in entries:
                if entry["type_label"] != current_type:
                    _add_group_header(entry["type_label"], level=0)
                    current_type = entry["type_label"]
                    current_dept = None
                if entry["dept_label"] != current_dept:
                    _add_group_header(entry["dept_label"], level=1)
                    current_dept = entry["dept_label"]
                _add_employee_row(entry["emp"], entry["line"])

            # initial compute
            for r, e in enumerate(row_emps):
                _recalc_row(grid, r, e, on_date)

            if not read_only:
                def _cell_changed(r, c):
                    if r >= len(row_emps) or row_emps[r] is None:
                        return
                    if c not in EDITABLE or c in TEXT_COLS:
                        return
                    _recalc_row(grid, r, row_emps[r], on_date)

                grid.cellChanged.connect(_cell_changed)

            btns = QDialogButtonBox(parent=dlg)
            if read_only:
                btns.addButton(QDialogButtonBox.Close)
            else:
                btns.addButton("Save", QDialogButtonBox.AcceptRole)
                btns.addButton("Submit", QDialogButtonBox.ActionRole)
                btns.addButton(QDialogButtonBox.Close)
            export_btn = btns.addButton("Export CSV", QDialogButtonBox.ActionRole)
            lay.addWidget(btns)

            btns.rejected.connect(dlg.reject)

            def _export_csv():
                default_name = f"Salary_Review_{month_name[m]}_{y}.csv"
                path, _ = QFileDialog.getSaveFileName(dlg, "Export Salary Review", default_name, "CSV Files (*.csv)")
                if not path:
                    return
                try:
                    with open(path, "w", newline="", encoding="utf-8") as f:
                        writer = csv.writer(f)
                        writer.writerow(COLS)
                        for r, emp_obj in enumerate(row_emps):
                            if emp_obj is None:
                                continue
                            writer.writerow([
                                (grid.item(r, c).text() if grid.item(r, c) else "")
                                for c in range(grid.columnCount())
                            ])
                    QMessageBox.information(dlg, "Export", f"Exported to {path}")
                except Exception as exc:
                    QMessageBox.warning(dlg, "Export", f"Failed to export.\n{exc}")

            export_btn.clicked.connect(_export_csv)

            def _persist(status=None):
                totals = _recalc_totals(grid, row_emps)
                from sqlalchemy import text
                with SessionLocal() as s:
                    if batch_id is None:
                        r = s.execute(text(
                            "INSERT INTO payroll_batches(year,month,status,total_basic,total_er,grand_total) "
                            "VALUES(:y,:m,:st,:tb,:ter,:gt)"),
                            {"y": y, "m": m, "st": status or "Draft",
                             "tb": totals['total_basic'], "ter": totals['total_er'], "gt": totals['grand_total']})
                        batch_id_local = r.lastrowid
                    else:
                        batch_id_local = batch_id
                        s.execute(text(
                            "UPDATE payroll_batches SET status=:st,total_basic=:tb,total_er=:ter,grand_total=:gt WHERE id=:i"),
                            {"st": status or "Draft", "tb": totals['total_basic'], "ter": totals['total_er'],
                             "gt": totals['grand_total'], "i": batch_id_local})
                        s.execute(text("DELETE FROM payroll_batch_lines WHERE batch_id=:i"), {"i": batch_id_local})

                    for r in range(grid.rowCount()):
                        if r >= len(row_emps):
                            continue
                        emp = row_emps[r]
                        if emp is None:
                            continue
                        def _txt(col):
                            it = grid.item(r, col)
                            return it.text() if it else ""

                        basic = _rf(_txt(1))
                        comm = _rf(_txt(2))
                        inc = _rf(_txt(3))
                        allw = _rf(_txt(4))
                        ot_r = _rf(_txt(5))
                        ot_h = _rf(_txt(6))
                        pt_r = _rf(_txt(7))
                        pt_h = _rf(_txt(8))
                        adj = _rf(_txt(9))
                        tot = _rf(_txt(10))
                        levy = _rf(_txt(11))
                        adv = _rf(_txt(12))
                        shg = _rf(_txt(13))
                        sdl = _rf(_txt(14))
                        cpf_ee = _rf(_txt(15))
                        cpf_er = _rf(_txt(16))
                        cpf_t = _rf(_txt(17))
                        ee_c = _rf(_txt(18))
                        er_c = _rf(_txt(19))
                        cash = _rf(_txt(20))
                        remarks_val = _txt(REMARKS_COL).strip()
                        s.execute(text("""
                                       INSERT INTO payroll_batch_lines(batch_id, employee_id, basic_salary, commission,
                                                                       incentives, allowance,
                                                                       overtime_rate, overtime_hours, part_time_rate,
                                                                       part_time_hours, adjustment,
                                                                       levy, advance, shg, sdl, cpf_emp, cpf_er,
                                                                       cpf_total,
                                                                       line_total, ee_contrib, er_contrib, total_cash,
                                                                       remarks)
                                       VALUES (:b, :e, :ba, :co, :in, :al, :otr, :oth, :ptr, :pth, :adj, :lev, :adv, :shg,
                                               :sdl, :ee, :er, :cpt, :lt, :eec, :erc, :cash, :rmk)
                                       """), {
                            "b": batch_id_local, "e": int(emp.id),
                            "ba": basic, "co": comm, "in": inc, "al": allw,
                            "otr": ot_r, "oth": ot_h, "ptr": pt_r, "pth": pt_h,
                            "adj": adj,
                            "lev": levy, "adv": adv, "shg": shg, "sdl": sdl,
                            "ee": cpf_ee, "er": cpf_er, "cpt": cpf_t,
                            "lt": tot, "eec": ee_c, "erc": er_c, "cash": cash,
                            "rmk": remarks_val
                        })
                    s.commit()
                return batch_id_local

            def _on_clicked(btn):
                t = btn.text().lower()
                from PySide6.QtWidgets import QMessageBox
                if "save" in t:
                    _persist("Draft")
                    QMessageBox.information(dlg, "Salary Review", "Saved.")
                    _load_batches()
                elif "submit" in t:
                    _persist("Submitted")
                    QMessageBox.information(dlg, "Salary Review", "Submitted and locked.")
                    _load_batches()
                    dlg.accept()
                else:
                    dlg.reject()

            if not read_only:
                btns.clicked.connect(_on_clicked)

            dlg.resize(1260, 640)
            dlg.exec()

        def _create():
            y = int(cb_year.currentText())
            m = cb_month.currentIndex() + 1
            _open_batch_dialog(None, False, y, m)

        def _edit():
            bid = _selected_batch_id()
            from PySide6.QtWidgets import QMessageBox
            if not bid:
                QMessageBox.information(host, "Salary Review", "Select a batch.")
                return
            _open_batch_dialog(bid, False)

        def _view():
            bid = _selected_batch_id()
            from PySide6.QtWidgets import QMessageBox
            if not bid:
                QMessageBox.information(host, "Salary Review", "Select a batch.")
                return
            _open_batch_dialog(bid, True)

        def _submit():
            bid = _selected_batch_id()
            from PySide6.QtWidgets import QMessageBox
            if not bid:
                QMessageBox.information(host, "Salary Review", "Select a batch.")
                return
            from sqlalchemy import text
            with SessionLocal() as s:
                s.execute(text("UPDATE payroll_batches SET status='Submitted' WHERE id=:i"), {"i": bid})
                s.commit()
            _load_batches()

        def _delete():
            bid = _selected_batch_id()
            from PySide6.QtWidgets import QMessageBox
            if not bid:
                QMessageBox.information(host, "Salary Review", "Select a batch.")
                return
            if QMessageBox.question(host, "Delete",
                                    "Delete selected batch? This removes all lines.") == QMessageBox.Yes:
                from sqlalchemy import text
                with SessionLocal() as s:
                    s.execute(text("DELETE FROM payroll_batch_lines WHERE batch_id=:i"), {"i": bid})
                    s.execute(text("DELETE FROM payroll_batches WHERE id=:i"), {"i": bid})
                    s.commit()
                _load_batches()

        btn_create.clicked.connect(_create)
        btn_edit.clicked.connect(_edit)
        btn_view.clicked.connect(_view)
        btn_submit.clicked.connect(_submit)
        btn_delete.clicked.connect(_delete)
        btn_refresh.clicked.connect(_load_batches)

    # -- Vouchers
    def _build_vouchers_tab(self):
        host = QWidget()
        v = QVBoxLayout(host)

        ctrl = QHBoxLayout()
        self.v_emp = QComboBox()
        for emp_id, name, code in _employees():
            self.v_emp.addItem(f"{name} ({code})", emp_id)
        self.v_month = QComboBox()
        self.v_month.addItems(_month_names())
        self.v_month.setCurrentIndex(date.today().month - 1)
        self.v_year = QComboBox()
        this_year = date.today().year
        self.v_year.addItems([str(y) for y in range(this_year - 5, this_year + 6)])
        self.v_year.setCurrentText(str(this_year))

        ctrl.addWidget(QLabel("Employee"))
        ctrl.addWidget(self.v_emp)
        ctrl.addSpacing(12)
        ctrl.addWidget(QLabel("Month"))
        ctrl.addWidget(self.v_month)
        ctrl.addSpacing(12)
        ctrl.addWidget(QLabel("Year"))
        ctrl.addWidget(self.v_year)
        ctrl.addStretch(1)

        self.btn_pdf = QPushButton("Export PDF")
        self.btn_pdf.clicked.connect(self._export_voucher_pdf)
        ctrl.addWidget(self.btn_pdf)
        v.addLayout(ctrl)

        wrap = QHBoxLayout()
        wrap.addStretch(1)

        self.v_preview = QTextBrowser()
        self.v_preview.setOpenExternalLinks(True)
        self.v_preview.setHorizontalScrollBarPolicy(Qt.ScrollBarAsNeeded)
        self.v_preview.setVerticalScrollBarPolicy(Qt.ScrollBarAlwaysOn)
        self.v_preview.setFrameShape(QFrame.NoFrame)
        self.v_preview.setSizePolicy(QSizePolicy.Expanding, QSizePolicy.Expanding)
        self.v_preview.setMinimumWidth(780)
        self.v_preview.setMinimumHeight(700)

        wrap.addWidget(self.v_preview, 1)
        wrap.addStretch(1)
        v.addLayout(wrap)

        self.tabs.addTab(host, "Salary Vouchers")

        self.v_emp.currentIndexChanged.connect(self._refresh_voucher_preview)
        self.v_month.currentIndexChanged.connect(self._refresh_voucher_preview)
        self.v_year.currentIndexChanged.connect(self._refresh_voucher_preview)
        self._refresh_voucher_preview()

    def _refresh_voucher_preview(self):
        from sqlalchemy import text
        emp_id = self.v_emp.currentData()
        m1 = (self.v_month.currentIndex() + 1) or 1
        y = int(self.v_year.currentText())

        emp = None
        line = None
        with SessionLocal() as s:
            emp = s.get(Employee, emp_id) if emp_id else None
            try:
                batch = s.execute(text("""
                                       SELECT id, status
                                       FROM payroll_batches
                                       WHERE year =:y AND month =:m
                                       ORDER BY CASE status WHEN 'Submitted' THEN 1 ELSE 2
                                       END, id DESC
                    LIMIT 1
                                       """), {"y": y, "m": m1}).fetchone()
                if batch and emp_id:
                    ln = s.execute(text("""
                                        SELECT basic_salary,
                                               commission,
                                               incentives,
                                               allowance,
                                               overtime_rate,
                                               overtime_hours,
                                               part_time_rate,
                                               part_time_hours,
                                               adjustment,
                                               levy,
                                               advance,
                                               shg,
                                               sdl,
                                               cpf_emp,
                                               cpf_er,
                                               cpf_total,
                                               ee_contrib,
                                               er_contrib,
                                               total_cash
                                        FROM payroll_batch_lines
                                        WHERE batch_id = :b
                                          AND employee_id = :e LIMIT 1
                                        """), {"b": int(batch.id), "e": int(emp_id)}).fetchone()
                    if ln:
                        line = {
                            "basic_salary": float(ln.basic_salary or 0.0),
                            "commission": float(ln.commission or 0.0),
                            "incentives": float(ln.incentives or 0.0),
                            "allowance": float(ln.allowance or 0.0),
                            "overtime_rate": float(ln.overtime_rate or 0.0),
                            "overtime_hours": float(ln.overtime_hours or 0.0),
                            "part_time_rate": float(ln.part_time_rate or 0.0),
                            "part_time_hours": float(ln.part_time_hours or 0.0),
                            "adjustment": float(ln.adjustment or 0.0),
                            "levy": float(ln.levy or 0.0),
                            "advance": float(ln.advance or 0.0),
                            "shg": float(ln.shg or 0.0),
                            "sdl": float(ln.sdl or 0.0),
                            "cpf_emp": float(ln.cpf_emp or 0.0),
                            "cpf_er": float(ln.cpf_er or 0.0),
                            "cpf_total": float(ln.cpf_total or 0.0)
                        }
            except Exception:
                pass

        html = _voucher_html(_company(), emp, y, m1, line=line)
        self.v_preview.setHtml(html)

    def _export_voucher_pdf(self):
        emp_label = self.v_emp.currentText() or "employee"
        m1 = self.v_month.currentIndex() + 1
        y = int(self.v_year.currentText())
        mn = _month_names()[m1 - 1]
        default_name = f"SalaryVoucher_{emp_label.replace(' ', '_')}_{y}_{mn}.pdf"
        path, _ = QFileDialog.getSaveFileName(self, "Export Voucher PDF", default_name, "PDF Files (*.pdf)")
        if not path:
            return

        html = self.v_preview.toHtml().replace(
            "<head>",
            "<head><style>@page{size:A4;margin:12mm 10mm;} html,body{font-size:12pt;}</style>"
        )

        doc = QTextDocument()
        doc.setDefaultFont(QFont("Arial", 12))
        doc.setHtml(html)

        printer = QPrinter(QPrinter.HighResolution)
        printer.setResolution(150)
        printer.setOutputFormat(QPrinter.PdfFormat)
        printer.setPageLayout(QPageLayout(QPageSize(QPageSize.A4),
                                          QPageLayout.Portrait,
                                          QMarginsF(10, 12, 10, 12),
                                          QPageLayout.Millimeter))
        printer.setOutputFileName(path)
        doc.print_(printer)

    # -- Settings
    def _build_settings_tab(self):
        from sqlalchemy import text
        import csv
        from PySide6.QtWidgets import QMessageBox

        # ---------- durable schema for rules (v2) ----------
        def _ensure_settings_tables():
            with SessionLocal() as s:
                # Legacy shells remain; v2 tables hold what the UI edits.
                s.execute(text("""
                               CREATE TABLE IF NOT EXISTS cpf_rules_v2
                               (
                                   id INTEGER PRIMARY KEY AUTOINCREMENT,
                                   account_id TEXT NOT NULL,
                                   age_bracket TEXT NOT NULL,
                                   residency TEXT NOT NULL,
                                   pr_year INTEGER,
                                   salary_from REAL,
                                   salary_to REAL,
                                   total_pct_tw REAL,
                                   total_pct_tw_minus REAL,
                                   ee_pct_tw REAL,
                                   ee_pct_tw_minus REAL,
                                   cpf_total_cap REAL,
                                   cpf_employee_cap REAL,
                                   effective_from TEXT,
                                   notes TEXT
                               )"""))
                s.execute(text("""
                               CREATE TABLE IF NOT EXISTS shg_rules_v2
                               (
                                   id INTEGER PRIMARY KEY AUTOINCREMENT,
                                   account_id TEXT NOT NULL,
                                   shg TEXT NOT NULL,
                                   income_from REAL,
                                   income_to REAL,
                                   contribution_type TEXT,
                                   contribution_value REAL,
                                   effective_from TEXT,
                                   notes TEXT
                               )"""))
                s.execute(text("""
                               CREATE TABLE IF NOT EXISTS sdl_rules_v2
                               (
                                   id INTEGER PRIMARY KEY AUTOINCREMENT,
                                   account_id TEXT NOT NULL,
                                   salary_from REAL,
                                   salary_to REAL,
                                   rate_type TEXT,
                                   rate_value REAL,
                                   effective_from TEXT,
                                   notes TEXT
                               )"""))
                # Race map table used elsewhere
                s.execute(text("""
                               CREATE TABLE IF NOT EXISTS shg_race_map
                               (
                                   account_id TEXT NOT NULL,
                                   race TEXT NOT NULL,
                                   shg TEXT NOT NULL,
                                   PRIMARY KEY (account_id, race)
                               )"""))
                s.commit()

        _ensure_settings_tables()

        # ---------- helpers ----------
        def _mk_table(headers):
            t = QTableWidget(0, len(headers))
            t.setHorizontalHeaderLabels(headers)
            t.horizontalHeader().setSectionResizeMode(QHeaderView.ResizeToContents)
            t.verticalHeader().setVisible(False)
            t.setAlternatingRowColors(True)
            return t

        def _rf(x):
            try:
                return float(str(x).replace(",", "").replace("%", "").strip())
            except:
                return 0.0

        def _ri(x):
            try:
                xs = str(x).strip()
                return int(xs) if xs else None
            except:
                return None

        def _csv_export(tbl, headers, title):
            path, _ = QFileDialog.getSaveFileName(self, f"Export {title}", f"{title}.csv", "CSV Files (*.csv)")
            if not path: return
            with open(path, "w", newline="", encoding="utf-8") as f:
                w = csv.writer(f)
                w.writerow(headers)
                for r in range(tbl.rowCount()):
                    w.writerow([(tbl.item(r, c).text() if tbl.item(r, c) else "") for c in range(tbl.columnCount())])

        def _csv_import(tbl, headers, title):
            path, _ = QFileDialog.getOpenFileName(self, f"Import {title}", "", "CSV Files (*.csv)")
            if not path: return
            with open(path, newline="", encoding="utf-8") as f:
                rows = list(csv.reader(f))
            if not rows: return
            hdr = [h.strip() for h in rows[0]]
            if [h.lower() for h in hdr] != [h.lower() for h in headers]:
                QMessageBox.warning(self, "Import", f"Header mismatch.\nExpected: {headers}\nGot: {hdr}")
                return
            tbl.setRowCount(0)
            for data in rows[1:]:
                r = tbl.rowCount()
                tbl.insertRow(r)
                for c, val in enumerate(data[:len(headers)]):
                    tbl.setItem(r, c, QTableWidgetItem(val))

        def _csv_template(headers, title):
            path, _ = QFileDialog.getSaveFileName(self, f"{title} CSV Template", f"{title}_template.csv",
                                                  "CSV Files (*.csv)")
            if not path: return
            with open(path, "w", newline="", encoding="utf-8") as f:
                csv.writer(f).writerow(headers)
            QMessageBox.information(self, "Template", f"Created: {path}")

        def _list_defined_races():
            races = set()
            try:
                with SessionLocal() as s:
                    tbls = s.execute(text("SELECT name FROM sqlite_master WHERE type='table'")).fetchall()
                    names = [t.name for t in tbls]

                    def columns_of(table):
                        try:
                            cols = s.execute(text(f"PRAGMA table_info({table})")).fetchall()
                            return [c.name for c in cols]
                        except Exception:
                            return []

                    preferred = [
                        "employee_dropdowns", "dropdown_values", "dropdowns",
                        "settings_dropdowns", "hr_dropdowns", "lookup_values",
                        "meta_choices", "choices", "employee_meta",
                        "employee_settings", "hr_options", "hr_option_values"
                    ]
                    ordered = [t for t in preferred if t in names] + [t for t in names if t not in preferred]

                    for tbl in ordered:
                        cols = [c.lower() for c in columns_of(tbl)]
                        if not cols:
                            continue

                        direct_cols = [c for c in cols if "race" in c]
                        for rc in direct_cols:
                            try:
                                rows = s.execute(
                                    text(f"SELECT DISTINCT {rc} AS v FROM {tbl} WHERE {rc} IS NOT NULL")).fetchall()
                                for r in rows:
                                    v = getattr(r, "v", None)
                                    if v and str(v).strip():
                                        races.add(str(v).strip())
                            except Exception:
                                pass

                        group_cols = [c for c in cols if
                                      c in ("category", "group", "group_name", "type", "key", "field", "option_group")]
                        value_cols = [c for c in cols if c in ("value", "label", "name", "option", "text")]
                        for gc in group_cols:
                            for vc in value_cols:
                                try:
                                    rows = s.execute(text(
                                        f"SELECT DISTINCT {vc} AS v FROM {tbl} "
                                        f"WHERE lower({gc}) IN ('race','races') AND {vc} IS NOT NULL"
                                    )).fetchall()
                                    for r in rows:
                                        v = getattr(r, "v", None)
                                        if v and str(v).strip():
                                            races.add(str(v).strip())
                                except Exception:
                                    pass

                    if not races:
                        vals = s.query(Employee.race).filter(Employee.account_id == tenant_id()).all()
                        for (rv,) in vals:
                            if rv and str(rv).strip():
                                races.add(str(rv).strip())
            except Exception:
                try:
                    with SessionLocal() as s:
                        vals = s.query(Employee.race).filter(Employee.account_id == tenant_id()).all()
                        for (rv,) in vals:
                            if rv and str(rv).strip():
                                races.add(str(rv).strip())
                except Exception:
                    pass

            return sorted(races, key=lambda x: x.lower())

        sa = QScrollArea()
        sa.setWidgetResizable(True)
        sa.setVerticalScrollBarPolicy(Qt.ScrollBarAlwaysOn)
        sa.setHorizontalScrollBarPolicy(Qt.ScrollBarAsNeeded)
        sa.setFrameShape(QFrame.NoFrame)

        inner = QWidget()
        inner.setSizePolicy(QSizePolicy.Preferred, QSizePolicy.Minimum)
        v = QVBoxLayout(inner)
        v.setSpacing(12)
        inner.setContentsMargins(12, 12, 12, 12)

        # ---------- Voucher box ----------
        voucher_box = QGroupBox("Voucher Settings")
        f_v = QFormLayout(voucher_box)

        self.voucher_format = QLineEdit(globals().get("_VOUCHER_FMT", "SV-{YYYY}{MM}-{EMP}"))
        self.voucher_format.setMaximumWidth(340)
        self.voucher_preview = QLabel("")
        btn_preview = QPushButton("Preview")
        btn_preview.setMaximumWidth(120)
        btn_apply = QPushButton("Apply")
        btn_apply.setMaximumWidth(120)

        def _preview_code():
            sample = (self.voucher_format.text() or "SV-{YYYY}{MM}-{EMP}")
            code = (sample.replace("{YYYY}", "2025")
                    .replace("{MM}", "01")
                    .replace("{EMP}", "EMP001"))
            self.voucher_preview.setText(f"Preview: {code}")

        def _apply_format():
            fmt = (self.voucher_format.text().strip() or "SV-{YYYY}{MM}-{EMP}")
            globals()["_VOUCHER_FMT"] = fmt
            _save_voucher_format_to_db(fmt)
            _preview_code()
            try:
                self._refresh_voucher_preview()
            except Exception:
                pass

        btn_preview.clicked.connect(_preview_code)
        btn_apply.clicked.connect(_apply_format)

        row_fmt = QHBoxLayout()
        row_fmt.addWidget(btn_preview)
        row_fmt.addWidget(btn_apply)
        row_fmt.addStretch(1)
        f_v.addRow("Format", self.voucher_format)
        f_v.addRow("", row_fmt)
        f_v.addRow("", self.voucher_preview)

        stamp_row = QHBoxLayout()
        self.stamp_preview = QLabel("No stamp")
        self.stamp_preview.setMinimumSize(120, 60)
        self.stamp_preview.setStyleSheet("border:1px solid #ddd; padding:4px;")
        btn_up = QPushButton("Upload Stamp")
        btn_cl = QPushButton("Clear")
        btn_up.setMaximumWidth(140)
        btn_cl.setMaximumWidth(120)

        def _refresh_stamp_preview_from_b64(b64: Optional[str]):
            if not b64:
                self.stamp_preview.setText("No stamp")
                self.stamp_preview.setPixmap(QPixmap())
                return
            pix = QPixmap()
            pix.loadFromData(base64.b64decode(b64))
            self.stamp_preview.setPixmap(pix.scaled(140, 80, Qt.KeepAspectRatio, Qt.SmoothTransformation))
            self.stamp_preview.setText("")

        def _upload_stamp():
            path, _ = QFileDialog.getOpenFileName(self, "Select Company Stamp", "", "Images (*.png *.jpg *.jpeg *.gif)")
            if not path:
                return
            try:
                with open(path, "rb") as f:
                    raw = f.read()
                # persist into MAIN DB under current tenant
                with MainSession() as s:
                    row = s.query(CompanySettings).filter(CompanySettings.account_id == str(tenant_id())).first()
                    if not row:
                        row = CompanySettings(account_id=str(tenant_id()))
                        s.add(row)
                        s.flush()
                    row.stamp = raw
                    s.commit()

                # live preview
                b64 = base64.b64encode(raw).decode("ascii")
                self._company_stamp_b64 = b64
                globals()["_STAMP_B64"] = b64
                _refresh_stamp_preview_from_b64(b64)
                try:
                    self._refresh_voucher_preview()
                except Exception:
                    pass
            except Exception:
                pass

        def _clear_stamp():
            self._company_stamp_b64 = None
            globals()["_STAMP_B64"] = None
            try:
                with MainSession() as s:
                    row = s.query(CompanySettings).filter(CompanySettings.account_id == str(tenant_id())).first()
                    if row:
                        row.stamp = None
                        s.commit()
            except Exception:
                pass
            _refresh_stamp_preview_from_b64(None)
            try:
                self._refresh_voucher_preview()
            except Exception:
                pass

        btn_up.clicked.connect(_upload_stamp)
        btn_cl.clicked.connect(_clear_stamp)

        stamp_row.addWidget(self.stamp_preview)
        stamp_row.addSpacing(10)
        stamp_row.addWidget(btn_up)
        stamp_row.addWidget(btn_cl)
        stamp_row.addStretch(1)
        f_v.addRow("Company Stamp", stamp_row)

        v.addWidget(voucher_box)
        _preview_code()
        _refresh_stamp_preview_from_b64(self._company_stamp_b64)

        # ---------- CPF (v2 two-term structure) ----------
        cpf_headers = [
            "Age Bracket", "Residency", "Year (PR)",
            "Salary From", "Salary To",
            "Total % TW", "Total % (TW-500)", "EE % TW", "EE % (TW-500)",
            "CPF Total Cap", "CPF Employee Cap", "Effective From", "Notes"
        ]
        cpf_box = QGroupBox("CPF Rules")
        cpf_v = QVBoxLayout(cpf_box)
        cpf_hint = QLabel(
            "Two-term: X%×TW + Y%×max(TW-500,0). Enter X and Y. Caps optional. Effective From in DD/MM/YYYY.")
        cpf_hint.setStyleSheet("color:#6b7280;")
        cpf_v.addWidget(cpf_hint)
        self.cpf_tbl = _mk_table(cpf_headers)
        cpf_v.addWidget(self.cpf_tbl)
        row = QHBoxLayout()
        b_add = QPushButton("Add")
        b_del = QPushButton("Delete")
        b_imp = QPushButton("Import CSV")
        b_exp = QPushButton("Export CSV")
        b_tpl = QPushButton("CSV Template")
        b_val = QPushButton("Validate")
        b_del_all = QPushButton("Delete all")
        for b in (b_add, b_del): row.addWidget(b)
        row.addStretch(1)
        for b in (b_imp, b_exp, b_tpl, b_val, b_del_all): row.addWidget(b)
        cpf_v.addLayout(row)
        v.addWidget(cpf_box)

        # ---------- SHG (v2) ----------
        shg_headers = ["SHG", "Income From", "Income To", "Contribution Type", "Contribution Value", "Effective From",
                       "Notes"]
        shg_box = QGroupBox("SHG Rules")
        shg_v = QVBoxLayout(shg_box)
        shg_hint = QLabel(
            "Type: flat or percent. Value is number only. Effective From in DD/MM/YYYY. Race→SHG map controls which table applies.")
        shg_hint.setStyleSheet("color:#6b7280;")
        shg_v.addWidget(shg_hint)
        self.shg_tbl = _mk_table(shg_headers)
        shg_v.addWidget(self.shg_tbl)
        row2 = QHBoxLayout()
        s_add = QPushButton("Add")
        s_del = QPushButton("Delete")
        s_imp = QPushButton("Import CSV")
        s_exp = QPushButton("Export CSV")
        s_tpl = QPushButton("CSV Template")
        s_val = QPushButton("Validate")
        s_map = QPushButton("Manage Race→SHG")
        s_del_all = QPushButton("Delete all")
        for b in (s_add, s_del): row2.addWidget(b)
        row2.addStretch(1)
        for b in (s_imp, s_exp, s_tpl, s_val, s_map, s_del_all): row2.addWidget(b)
        shg_v.addLayout(row2)
        v.addWidget(shg_box)

        # ---------- SDL (v2) ----------
        sdl_headers = ["Salary From", "Salary To", "Rate Type", "Rate Value", "Effective From", "Notes"]
        sdl_box = QGroupBox("SDL Rules")
        sdl_v = QVBoxLayout(sdl_box)
        sdl_hint = QLabel(
            "Rate Type: percent or flat. If percent, enter 0.25 for 0.25%. Blank 'To' = no upper limit. Effective From in DD/MM/YYYY.")
        sdl_hint.setStyleSheet("color:#6b7280;")
        sdl_v.addWidget(sdl_hint)
        self.sdl_tbl = _mk_table(sdl_headers)
        sdl_v.addWidget(self.sdl_tbl)
        row3 = QHBoxLayout()
        d_add = QPushButton("Add")
        d_del = QPushButton("Delete")
        d_imp = QPushButton("Import CSV")
        d_exp = QPushButton("Export CSV")
        d_tpl = QPushButton("CSV Template")
        d_val = QPushButton("Validate")
        d_del_all = QPushButton("Delete all")
        for b in (d_add, d_del): row3.addWidget(b)
        row3.addStretch(1)
        for b in (d_imp, d_exp, d_tpl, d_val, d_del_all): row3.addWidget(b)
        sdl_v.addLayout(row3)
        v.addWidget(sdl_box)

        # ---------- persistence: save / load / delete-all ----------
        acct = lambda: str(tenant_id())

        def _save_cpf_rules():
            with SessionLocal() as s:
                s.execute(text("DELETE FROM cpf_rules_v2 WHERE account_id=:a"), {"a": acct()})
                for r in range(self.cpf_tbl.rowCount()):
                    g = lambda c: (self.cpf_tbl.item(r, c).text().strip() if self.cpf_tbl.item(r, c) else "")
                    s.execute(text("""
                                   INSERT INTO cpf_rules_v2(account_id, age_bracket, residency, pr_year, salary_from,
                                                            salary_to,
                                                            total_pct_tw, total_pct_tw_minus, ee_pct_tw,
                                                            ee_pct_tw_minus,
                                                            cpf_total_cap, cpf_employee_cap, effective_from, notes)
                                   VALUES (:a, :age, :res, :yr, :sf, :st, :ttw, :ttwm, :eetw, :eetwm, :ct, :ce, :eff,
                                           :notes)"""), {
                                  "a": acct(),
                                  "age": g(0), "res": g(1), "yr": _ri(g(2)),
                                  "sf": _rf(g(3)), "st": _rf(g(4)),
                                  "ttw": _rf(g(5)), "ttwm": _rf(g(6)),
                                  "eetw": _rf(g(7)), "eetwm": _rf(g(8)),
                                  "ct": _rf(g(9)), "ce": _rf(g(10)),
                                  "eff": g(11), "notes": g(12)
                              })
                s.commit()

        def _load_cpf_rules():
            self.cpf_tbl.setRowCount(0)
            with SessionLocal() as s:
                rows = s.execute(text("""
                                      SELECT age_bracket,
                                             residency,
                                             pr_year,
                                             salary_from,
                                             salary_to,
                                             total_pct_tw,
                                             total_pct_tw_minus,
                                             ee_pct_tw,
                                             ee_pct_tw_minus,
                                             cpf_total_cap,
                                             cpf_employee_cap,
                                             effective_from,
                                             notes
                                      FROM cpf_rules_v2
                                      WHERE account_id = :a
                                      ORDER BY id ASC
                                      """), {"a": acct()}).fetchall()
            for row in rows:
                r = self.cpf_tbl.rowCount()
                self.cpf_tbl.insertRow(r)
                vals = [
                    row.age_bracket or "", row.residency or "",
                    "" if row.pr_year is None else str(row.pr_year),
                    f"{(row.salary_from or 0):g}", f"{(row.salary_to or 0):g}",
                    f"{(row.total_pct_tw or 0):g}", f"{(row.total_pct_tw_minus or 0):g}",
                    f"{(row.ee_pct_tw or 0):g}", f"{(row.ee_pct_tw_minus or 0):g}",
                    f"{(row.cpf_total_cap or 0):g}", f"{(row.cpf_employee_cap or 0):g}",
                    row.effective_from or "", row.notes or ""
                ]
                for c, v in enumerate(vals):
                    self.cpf_tbl.setItem(r, c, QTableWidgetItem(v))

        def _save_shg_rules():
            with SessionLocal() as s:
                s.execute(text("DELETE FROM shg_rules_v2 WHERE account_id=:a"), {"a": acct()})
                for r in range(self.shg_tbl.rowCount()):
                    g = lambda c: (self.shg_tbl.item(r, c).text().strip() if self.shg_tbl.item(r, c) else "")
                    s.execute(text("""
                                   INSERT INTO shg_rules_v2(account_id, shg, income_from, income_to,
                                                            contribution_type, contribution_value, effective_from,
                                                            notes)
                                   VALUES (:a, :shg, :f, :t, :typ, :val, :eff, :notes)"""), {
                                  "a": acct(),
                                  "shg": g(0).upper(),
                                  "f": _rf(g(1)), "t": _rf(g(2)),
                                  "typ": g(3).lower(), "val": _rf(g(4)),
                                  "eff": g(5), "notes": g(6)
                              })
                s.commit()

        def _load_shg_rules():
            self.shg_tbl.setRowCount(0)
            with SessionLocal() as s:
                rows = s.execute(text("""
                                      SELECT shg,
                                             income_from,
                                             income_to,
                                             contribution_type,
                                             contribution_value,
                                             effective_from,
                                             notes
                                      FROM shg_rules_v2
                                      WHERE account_id = :a
                                      ORDER BY id ASC
                                      """), {"a": acct()}).fetchall()
            for row in rows:
                r = self.shg_tbl.rowCount()
                self.shg_tbl.insertRow(r)
                vals = [
                    row.shg or "", f"{(row.income_from or 0):g}", f"{(row.income_to or 0):g}",
                    row.contribution_type or "", f"{(row.contribution_value or 0):g}",
                    row.effective_from or "", row.notes or ""
                ]
                for c, v in enumerate(vals):
                    self.shg_tbl.setItem(r, c, QTableWidgetItem(v))

        def _save_sdl_rules():
            with SessionLocal() as s:
                s.execute(text("DELETE FROM sdl_rules_v2 WHERE account_id=:a"), {"a": acct()})
                for r in range(self.sdl_tbl.rowCount()):
                    g = lambda c: (self.sdl_tbl.item(r, c).text().strip() if self.sdl_tbl.item(r, c) else "")
                    s.execute(text("""
                                   INSERT INTO sdl_rules_v2(account_id, salary_from, salary_to, rate_type, rate_value,
                                                            effective_from, notes)
                                   VALUES (:a, :f, :t, :typ, :val, :eff, :notes)"""), {
                                  "a": acct(),
                                  "f": _rf(g(0)), "t": _rf(g(1)),
                                  "typ": g(2).lower(), "val": _rf(g(3)),
                                  "eff": g(4), "notes": g(5)
                              })
                s.commit()

        def _load_sdl_rules():
            self.sdl_tbl.setRowCount(0)
            with SessionLocal() as s:
                rows = s.execute(text("""
                                      SELECT salary_from, salary_to, rate_type, rate_value, effective_from, notes
                                      FROM sdl_rules_v2
                                      WHERE account_id = :a
                                      ORDER BY id ASC
                                      """), {"a": acct()}).fetchall()
            for row in rows:
                r = self.sdl_tbl.rowCount()
                self.sdl_tbl.insertRow(r)
                vals = [
                    f"{(row.salary_from or 0):g}", f"{(row.salary_to or 0):g}",
                    row.rate_type or "", f"{(row.rate_value or 0):g}",
                    row.effective_from or "", row.notes or ""
                ]
                for c, v in enumerate(vals):
                    self.sdl_tbl.setItem(r, c, QTableWidgetItem(v))

        def _delete_all_cpf():
            if QMessageBox.question(self, "Delete all", "Delete all CPF rules?") == QMessageBox.Yes:
                with SessionLocal() as s:
                    s.execute(text("DELETE FROM cpf_rules_v2 WHERE account_id=:a"), {"a": acct()})
                    s.commit()
                self.cpf_tbl.setRowCount(0)

        def _delete_all_shg():
            if QMessageBox.question(self, "Delete all", "Delete all SHG rules?") == QMessageBox.Yes:
                with SessionLocal() as s:
                    s.execute(text("DELETE FROM shg_rules_v2 WHERE account_id=:a"), {"a": acct()})
                    s.commit()
                self.shg_tbl.setRowCount(0)

        def _delete_all_sdl():
            if QMessageBox.question(self, "Delete all", "Delete all SDL rules?") == QMessageBox.Yes:
                with SessionLocal() as s:
                    s.execute(text("DELETE FROM sdl_rules_v2 WHERE account_id=:a"), {"a": acct()})
                    s.commit()
                self.sdl_tbl.setRowCount(0)

        # ---------- wire buttons ----------
        b_add.clicked.connect(lambda: self.cpf_tbl.insertRow(self.cpf_tbl.rowCount()))
        b_del.clicked.connect(lambda: [self.cpf_tbl.removeRow(r) for r in
                                       sorted({ix.row() for ix in self.cpf_tbl.selectedIndexes()}, reverse=True)])
        b_imp.clicked.connect(lambda: _csv_import(self.cpf_tbl, cpf_headers, "CPF"))
        b_exp.clicked.connect(lambda: _csv_export(self.cpf_tbl, cpf_headers, "CPF"))
        b_tpl.clicked.connect(lambda: _csv_template(cpf_headers, "CPF"))

        def _on_validate_cpf():
            errs = _validate_cpf(self.cpf_tbl)
            if errs:
                QMessageBox.information(self, "CPF Validate", "\n".join(errs))
            else:
                _save_cpf_rules()
                QMessageBox.information(self, "CPF Validate", "OK. Saved.")

        b_val.clicked.connect(_on_validate_cpf)
        b_del_all.clicked.connect(_delete_all_cpf)

        s_add.clicked.connect(lambda: self.shg_tbl.insertRow(self.shg_tbl.rowCount()))
        s_del.clicked.connect(lambda: [self.shg_tbl.removeRow(r) for r in
                                       sorted({ix.row() for ix in self.shg_tbl.selectedIndexes()}, reverse=True)])
        s_imp.clicked.connect(lambda: _csv_import(self.shg_tbl, shg_headers, "SHG"))
        s_exp.clicked.connect(lambda: _csv_export(self.shg_tbl, shg_headers, "SHG"))
        s_tpl.clicked.connect(lambda: _csv_template(shg_headers, "SHG"))

        def _on_validate_shg():
            errs = _validate_shg(self.shg_tbl)
            if errs:
                QMessageBox.information(self, "SHG Validate", "\n".join(errs))
            else:
                _save_shg_rules()
                QMessageBox.information(self, "SHG Validate", "OK. Saved.")

        s_val.clicked.connect(_on_validate_shg)
        s_del_all.clicked.connect(_delete_all_shg)

        def _open_race_shg_map():
            dlg = QDialog(self)
            dlg.setWindowTitle("Race → SHG Mapping")
            lay = QVBoxLayout(dlg)
            info = QLabel("Map each Race to an SHG. Races are pulled from Employee dropdown settings.")
            info.setStyleSheet("color:#6b7280;")
            lay.addWidget(info)

            tbl = QTableWidget(0, 2)
            tbl.setHorizontalHeaderLabels(["Race", "SHG"])
            tbl.horizontalHeader().setSectionResizeMode(QHeaderView.ResizeToContents)
            lay.addWidget(tbl, 1)

            races = _list_defined_races()
            if not races:
                with SessionLocal() as s:
                    races = sorted({(e.race or "").strip() for e in
                                    s.query(Employee).filter(Employee.account_id == tenant_id()).all()
                                    if (e.race or "").strip()}, key=lambda x: x.lower())

            with SessionLocal() as s:
                rows = s.execute(text("SELECT race, shg FROM shg_race_map WHERE account_id=:a"),
                                 {"a": str(tenant_id())}).fetchall()
                existing = {(r.race or "").strip().lower(): (r.shg or "").strip().upper() for r in rows}

            options = ["MBMF", "CDAC", "SINDA", "ECF", "OTHERS"]  # added OTHERS
            for rname in races:
                r = tbl.rowCount()
                tbl.insertRow(r)
                it = QTableWidgetItem(rname)
                it.setFlags(it.flags() & ~Qt.ItemIsEditable)
                tbl.setItem(r, 0, it)
                combo = QComboBox()
                combo.addItems(options)
                pre = existing.get(rname.strip().lower(), "")
                if pre in options:
                    combo.setCurrentText(pre)
                tbl.setCellWidget(r, 1, combo)

            btns = QDialogButtonBox(QDialogButtonBox.Save | QDialogButtonBox.Close)
            lay.addWidget(btns)

            def _save_map():
                with SessionLocal() as s:
                    s.execute(text("DELETE FROM shg_race_map WHERE account_id=:a"), {"a": str(tenant_id())})
                    for r in range(tbl.rowCount()):
                        race = (tbl.item(r, 0).text() if tbl.item(r, 0) else "").strip()
                        shg = (tbl.cellWidget(r, 1).currentText() if tbl.cellWidget(r, 1) else "").strip().upper()
                        if not race or not shg:
                            continue
                        s.execute(text("""
                                       INSERT INTO shg_race_map(account_id, race, shg)
                                       VALUES (:a, :r, :s) ON CONFLICT(account_id, race) DO
                                       UPDATE SET shg=excluded.shg
                                       """), {"a": str(tenant_id()), "r": race, "s": shg})
                    s.commit()
                from PySide6.QtWidgets import QMessageBox
                QMessageBox.information(dlg, "Race→SHG", "Saved.")
                dlg.accept()

            btns.accepted.connect(_save_map)
            btns.rejected.connect(dlg.reject)
            dlg.resize(560, 440)
            dlg.exec()

        s_map.clicked.connect(_open_race_shg_map)

        d_add.clicked.connect(lambda: self.sdl_tbl.insertRow(self.sdl_tbl.rowCount()))
        d_del.clicked.connect(lambda: [self.sdl_tbl.removeRow(r) for r in
                                       sorted({ix.row() for ix in self.sdl_tbl.selectedIndexes()}, reverse=True)])
        d_imp.clicked.connect(lambda: _csv_import(self.sdl_tbl, sdl_headers, "SDL"))
        d_exp.clicked.connect(lambda: _csv_export(self.sdl_tbl, sdl_headers, "SDL"))
        d_tpl.clicked.connect(lambda: _csv_template(sdl_headers, "SDL"))

        def _on_validate_sdl():
            errs = _validate_sdl(self.sdl_tbl)
            if errs:
                QMessageBox.information(self, "SDL Validate", "\n".join(errs))
            else:
                _save_sdl_rules()
                QMessageBox.information(self, "SDL Validate", "OK. Saved.")

        d_val.clicked.connect(_on_validate_sdl)
        d_del_all.clicked.connect(_delete_all_sdl)

        # ---------- initial load from DB ----------
        _load_cpf_rules()
        _load_shg_rules()
        _load_sdl_rules()

        sa.setWidget(inner)
        self.tabs.addTab(sa, "Settings")

        try:
            _preview_code()
        except Exception:
            pass


from PySide6.QtWidgets import QMessageBox


def _validate_cpf(tbl):
    import re
    errs = []

    def rf(x):
        try:
            return float(str(x).replace(",", "").replace("%", "").strip())
        except:
            return 0.0

    def ri(x):
        try:
            xs = str(x).strip()
            return int(xs) if xs else None
        except:
            return None

    # Date validator: prefer DD/MM/YYYY, also accept DD-MM-YYYY, YYYY-MM-DD, YYYY/MM/DD
    def rd(x):
        s = (str(x or "").strip())
        if not s:
            return None
        for fmt in ("%d/%m/%Y", "%d-%m-%Y", "%Y-%m-%d", "%Y/%m/%d"):
            try:
                datetime.strptime(s, fmt)
                return True
            except Exception:
                pass
        return False

    for r in range(tbl.rowCount()):
        age = (tbl.item(r, 0).text().strip() if tbl.item(r, 0) else "")
        resid = (tbl.item(r, 1).text().strip() if tbl.item(r, 1) else "")
        yr = (tbl.item(r, 2).text().strip() if tbl.item(r, 2) else "")
        sal_from = (tbl.item(r, 3).text().strip() if tbl.item(r, 3) else "0")
        sal_to = (tbl.item(r, 4).text().strip() if tbl.item(r, 4) else "0")

        t_tw = (tbl.item(r, 5).text().strip() if tbl.item(r, 5) else "0")
        t_m = (tbl.item(r, 6).text().strip() if tbl.item(r, 6) else "0")
        ee_tw = (tbl.item(r, 7).text().strip() if tbl.item(r, 7) else "0")
        ee_m = (tbl.item(r, 8).text().strip() if tbl.item(r, 8) else "0")

        cap_total = (tbl.item(r, 9).text().strip() if tbl.item(r, 9) else "0")
        cap_ee = (tbl.item(r, 10).text().strip() if tbl.item(r, 10) else "0")
        eff_from = (tbl.item(r, 11).text().strip() if tbl.item(r, 11) else "")

        s_from = rf(sal_from); s_to = rf(sal_to)
        y = ri(yr)

        if not age or not resid: errs.append(f"Row {r + 1}: missing Age/Residency")
        if age and not re.match(r"^(<=?\d+|>=?\d+|\d+\-\d+|>\d+)$", age.replace(" ", "")):
            errs.append(f"Row {r + 1}: age bracket format")
        if s_from < 0 or s_to < 0: errs.append(f"Row {r + 1}: negative salary range")
        if s_to and s_to < s_from: errs.append(f"Row {r + 1}: Salary To < Salary From")

        for lab, val in (("Total % TW", t_tw), ("Total % (TW-500)", t_m), ("EE % TW", ee_tw), ("EE % (TW-500)", ee_m)):
            try:
                _ = rf(val)
                if rf(val) < 0: errs.append(f"Row {r + 1}: {lab} negative")
            except Exception:
                errs.append(f"Row {r + 1}: {lab} invalid")

        ct = rf(cap_total); ce = rf(cap_ee)
        if y is not None and y < 0: errs.append(f"Row {r + 1}: Year(PR) invalid")
        if ct < 0: errs.append(f"Row {r + 1}: CPF Total Cap cannot be negative")
        if ce < 0: errs.append(f"Row {r + 1}: CPF Employee Cap cannot be negative")
        if eff_from and not rd(eff_from): errs.append(f"Row {r + 1}: Effective From date must be DD/MM/YYYY")
    return errs


def _validate_shg(tbl):
    errs = []

    def rf(x):
        try:
            return float(str(x).replace(",", "").strip())
        except Exception:
            return 0.0

    def rd(x):
        s = (str(x or "").strip())
        if not s:
            return None
        for fmt in ("%d/%m/%Y", "%d-%m-%Y", "%Y-%m-%d", "%Y/%m/%d"):
            try:
                datetime.strptime(s, fmt)
                return True
            except Exception:
                pass
        return False

    valid_shg = {"MBMF", "CDAC", "SINDA", "ECF", "OTHERS"}  # OTHERS added
    valid_typ = {"flat", "percent"}

    for r in range(tbl.rowCount()):
        shg = (tbl.item(r, 0).text().strip().upper() if tbl.item(r, 0) else "")
        lo = rf(tbl.item(r, 1).text() if tbl.item(r, 1) else "0")
        hi = rf(tbl.item(r, 2).text() if tbl.item(r, 2) else "0")
        ctyp = (tbl.item(r, 3).text().strip().lower() if tbl.item(r, 3) else "")
        cval = rf(tbl.item(r, 4).text() if tbl.item(r, 4) else "0")
        eff  = (tbl.item(r, 5).text().strip() if tbl.item(r, 5) else "")

        if shg not in valid_shg: errs.append(f"Row {r + 1}: SHG must be one of {sorted(valid_shg)}")
        if lo < 0 or hi < 0 or cval < 0: errs.append(f"Row {r + 1}: negative number")
        if hi and hi < lo: errs.append(f"Row {r + 1}: Income To < Income From")
        if ctyp not in valid_typ: errs.append(f"Row {r + 1}: Contribution Type must be flat or percent")
        if eff and not rd(eff): errs.append(f"Row {r + 1}: Effective From date must be DD/MM/YYYY")
    return errs


def _validate_sdl(tbl):
    errs = []
    def rf(x):
        try:
            return float(str(x).replace(",", "").replace("%", "").strip())
        except Exception:
            return 0.0

    def rd(x):
        s = (str(x or "").strip())
        if not s:
            return None
        for fmt in ("%d/%m/%Y", "%d-%m-%Y", "%Y-%m-%d", "%Y/%m/%d"):
            try:
                datetime.strptime(s, fmt)
                return True
            except Exception:
                pass
        return False

    valid_typ = {"flat", "percent"}

    for r in range(tbl.rowCount()):
        lo = rf(tbl.item(r, 0).text() if tbl.item(r, 0) else "0")
        hi = rf(tbl.item(r, 1).text() if tbl.item(r, 1) else "0")
        rtyp = (tbl.item(r, 2).text().strip().lower() if tbl.item(r, 2) else "")
        rval = rf(tbl.item(r, 3).text() if tbl.item(r, 3) else "0")
        eff  = (tbl.item(r, 4).text().strip() if tbl.item(r, 4) else "")

        if hi and hi < lo: errs.append(f"Row {r + 1}: Salary To < Salary From")
        if rtyp not in valid_typ: errs.append(f"Row {r + 1}: Rate Type must be flat or percent")
        if rval < 0: errs.append(f"Row {r + 1}: Rate Value cannot be negative")
        if eff and not rd(eff): errs.append(f"Row {r + 1}: Effective From date must be DD/MM/YYYY")
    return errs<|MERGE_RESOLUTION|>--- conflicted
+++ resolved
@@ -755,21 +755,9 @@
             return True
 
         def _employee_pr_year(emp, on_date: date) -> Optional[int]:
-<<<<<<< HEAD
-            resid_raw = getattr(emp, "residency", "") or ""
-            resid_norm = _normalize_residency(resid_raw)
-            if not resid_norm.startswith("permanent resident"):
-                return None
-
-=======
->>>>>>> 3c91eb21
             val = getattr(emp, "pr_year", None)
             if isinstance(val, int) and val >= 1:
                 return val
-<<<<<<< HEAD
-
-=======
->>>>>>> 3c91eb21
             pr_date = getattr(emp, "pr_date", None)
             if isinstance(pr_date, str):
                 pr_date = _rd(pr_date)
@@ -778,27 +766,6 @@
             if isinstance(pr_date, date):
                 if pr_date > on_date:
                     return None
-<<<<<<< HEAD
-                years_elapsed = on_date.year - pr_date.year
-                try:
-                    anniv = pr_date.replace(year=pr_date.year + years_elapsed)
-                except ValueError:
-                    if pr_date.month == 2 and pr_date.day == 29:
-                        anniv = date(pr_date.year + years_elapsed, 2, 28)
-                    else:
-                        anniv = pr_date.replace(year=pr_date.year + years_elapsed, day=pr_date.day - 1)
-                if on_date < anniv:
-                    years_elapsed -= 1
-                return max(1, years_elapsed + 1)
-
-            m = re.search(r"(year|yr|y)\s*(\d+)", resid_raw, re.IGNORECASE)
-            if m:
-                try:
-                    return max(1, int(m.group(2)))
-                except Exception:
-                    return None
-            return None
-=======
                 elapsed_days = (on_date - pr_date).days
                 years = elapsed_days / 365.0
                 return max(1, math.ceil(years))
@@ -808,7 +775,6 @@
                 return int(m.group(1)) if m else None
             except Exception:
                 return None
->>>>>>> 3c91eb21
 
         def _is_casual(emp) -> bool:
             return ((getattr(emp, "employment_type", "") or "").strip().lower() == "casual")
