# salary_module.py
from __future__ import annotations

import base64
from calendar import month_name
from datetime import date, datetime
from typing import List, Tuple, Optional

from PySide6.QtCore import Qt, QMarginsF
from PySide6.QtGui import QTextDocument, QPageSize, QPageLayout, QFont, QPixmap
from PySide6.QtPrintSupport import QPrinter
from PySide6.QtWidgets import (
    QWidget, QTabWidget, QVBoxLayout, QHBoxLayout, QLabel, QLineEdit, QTableWidget,
    QTableWidgetItem, QPushButton, QComboBox, QFileDialog, QHeaderView, QGroupBox,
    QFormLayout, QTextBrowser, QSizePolicy, QScrollArea, QFrame, QDialog,
    QDialogButtonBox, QAbstractItemView  # added
)

from ....core.database import get_employee_session as SessionLocal, get_main_session as MainSession
from ....core.tenant import id as tenant_id
from ....core.events import employee_events
from ..models import Employee
from ....core.models import CompanySettings

# -------- Roles & Access manifest --------
MODULE_KEY = "salary_management"
MODULE_NAME = "Salary Management"
SUBMODULES = [
    ("summary",  "Summary"),
    ("review",   "Salary Review"),
    ("vouchers", "Salary Vouchers"),
    ("settings", "Settings"),
]

def module_manifest() -> dict:
    return {
        "key": MODULE_KEY,
        "name": MODULE_NAME,
        "submodules": [{"key": k, "name": n} for k, n in SUBMODULES],
    }

# ---------- globals / helpers ----------
_VOUCHER_FMT = "SV-{YYYY}{MM}-{EMP}"  # default; load/persist via payroll_settings table
_STAMP_B64: Optional[str] = None  # set from Settings → Upload Company Stamp

# CPF two-term offset constant requested: TW minus 500
# Keep this constant unless future policy changes.
_CPF_TW_MINUS_OFFSET = 500.0


def _ensure_payroll_settings_table():
    from sqlalchemy import text
    with MainSession() as s:
        s.execute(text("""
            CREATE TABLE IF NOT EXISTS payroll_settings (
                account_id     TEXT PRIMARY KEY NOT NULL,
                voucher_format TEXT
            );
        """))
        s.commit()


def _load_voucher_format_from_db() -> None:
    """Load persisted voucher format into global _VOUCHER_FMT."""
    from sqlalchemy import text
    global _VOUCHER_FMT
    try:
        _ensure_payroll_settings_table()
        with MainSession() as s:
            row = s.execute(
                text("SELECT voucher_format FROM payroll_settings WHERE account_id=:a"),
                {"a": str(tenant_id())}
            ).fetchone()
            if row and (row.voucher_format or "").strip():
                _VOUCHER_FMT = row.voucher_format.strip()
    except Exception:
        # keep default if anything fails
        pass


def _save_voucher_format_to_db(fmt: str) -> None:
    from sqlalchemy import text
    try:
        _ensure_payroll_settings_table()
        with MainSession() as s:
            s.execute(
                text("""
                    INSERT INTO payroll_settings(account_id, voucher_format)
                    VALUES (:a, :f)
                    ON CONFLICT(account_id) DO UPDATE SET voucher_format=excluded.voucher_format
                """),
                {"a": str(tenant_id()), "f": fmt}
            )
            s.commit()
    except Exception:
        pass


def _format_voucher_code(emp: Employee | None, year: int, month_index_1: int) -> str:
    tpl = globals().get("_VOUCHER_FMT", "SV-{YYYY}{MM}-{EMP}") or "SV-{YYYY}{MM}-{EMP}"
    emp_code = (getattr(emp, "code", "") or "EMP001")
    mm = f"{month_index_1:02d}"
    return (tpl.replace("{YYYY}", str(year))
            .replace("{MM}", mm)
            .replace("{EMP}", emp_code))


def _img_data_uri(png_bytes: bytes | None, fallback_label: str = "Logo") -> str:
    if png_bytes:
        b64 = base64.b64encode(png_bytes).decode("ascii")
        return (
            "<img src=\"data:image/png;base64,"
            f"{b64}\" style=\"max-height:64px;max-width:160px;object-fit:contain;\"/>"
        )
    return (
        "<div style=\"height:64px;width:160px;border:1px solid #cfcfcf;border-radius:6px;"
        "display:flex;align-items:center;justify-content:center;color:#9aa0a6;font-size:12px;\">"
        f"{fallback_label}</div>"
    )


def _detect_mime(data: bytes | None) -> str:
    if not data:
        return "image/png"
    b0 = data[:8]
    if b0.startswith(b"\x89PNG\r\n\x1a\n"):
        return "image/png"
    if b0.startswith(b"\xff\xd8"):
        return "image/jpeg"
    if b0.startswith(b"GIF8"):
        return "image/gif"
    return "application/octet-stream"


def _stamp_img_html(cs: CompanySettings | None) -> str:
    raw = getattr(cs, "stamp", None) if cs else None
    if not raw and _STAMP_B64:
        raw = base64.b64decode(_STAMP_B64)
    if not raw:
        return ""
    mime = _detect_mime(raw)
    b64 = base64.b64encode(raw).decode("ascii")
    return (
        f'<img src="data:{mime};base64,{b64}" '
        'width="128" height="128" '
        'style="display:inline-block;width:128px;height:128px;object-fit:contain;opacity:0.85;vertical-align:bottom;"/>'
    )


def _month_names() -> List[str]:
    return [month_name[i] for i in range(1, 13)]


def _employees() -> List[Tuple[int, str, str]]:
    with SessionLocal() as s:
        rows = (
            s.query(Employee)
            .filter(Employee.account_id == tenant_id())
            .order_by(Employee.full_name)
            .all()
        )
        return [(r.id, r.full_name or "", r.code or "") for r in rows]


def _company() -> CompanySettings | None:
    with MainSession() as s:
        row = s.query(CompanySettings).filter(CompanySettings.account_id == str(tenant_id())).first()
        if not row:
            row = CompanySettings(account_id=str(tenant_id()))
            s.add(row)
            s.commit()
            s.refresh(row)
        return row


def _voucher_html(
        cs: CompanySettings | None,
        emp: Employee | None,
        year: int,
        month_index_1: int,
        line: Optional[dict] = None,
) -> str:
    import html
    # --- company ---
    company_name = (cs.name if cs else "") or "Company Name"
    detail1 = (cs.detail1 if cs else "") or "Company details line 1"
    detail2 = (cs.detail2 if cs else "") or "Company details line 2"
    logo_html = _img_data_uri(getattr(cs, "logo", None), "Logo")
    stamp_html = _stamp_img_html(cs)

    # --- employee snapshot ---
    emp_name = getattr(emp, "full_name", "") or "—"
    emp_code = getattr(emp, "code", "") or "—"
    id_no = getattr(emp, "identification_number", "") or getattr(emp, "nric", "") or "—"
    bank = getattr(emp, "bank", "") or "—"
    acct = getattr(emp, "bank_account", "") or "—"

    # --- figures (defaults from employee fields) ---
    basic = float(getattr(emp, "basic_salary", 0.0) or 0.0)
    comm = float(getattr(emp, "commission", 0.0) or 0.0)
    incent = float(getattr(emp, "incentives", 0.0) or 0.0)
    allow = float(getattr(emp, "allowance", 0.0) or 0.0)

    pt_rate = float(getattr(emp, "parttime_rate", getattr(emp, "part_time_rate", 0.0)) or 0.0)
    pt_hrs = float(getattr(emp, "part_time_hours", 0.0) or 0.0)

    ot_rate = float(getattr(emp, "overtime_rate", 0.0) or 0.0)
    ot_hrs = float(getattr(emp, "overtime_hours", 0.0) or 0.0)

    advance = float(getattr(emp, "advance", 0.0) or 0.0)
    shg = float(getattr(emp, "shg", 0.0) or 0.0)

    cpf_emp = float(getattr(emp, "cpf_employee", 0.0) or 0.0)
    cpf_er = float(getattr(emp, "cpf_employer", 0.0) or 0.0)

    sdl = float(getattr(emp, "sdl", 0.0) or 0.0)
    levy = float(getattr(emp, "levy", 0.0) or 0.0)

    # --- override from batch line if available ---
    if line:
        basic = float(line.get("basic_salary", basic) or 0.0)
        comm = float(line.get("commission", comm) or 0.0)
        incent = float(line.get("incentives", incent) or 0.0)
        allow = float(line.get("allowance", allow) or 0.0)
        ot_rate = float(line.get("overtime_rate", ot_rate) or 0.0)
        ot_hrs = float(line.get("overtime_hours", ot_hrs) or 0.0)
        pt_rate = float(line.get("part_time_rate", pt_rate) or 0.0)
        pt_hrs = float(line.get("part_time_hours", pt_hrs) or 0.0)
        levy = float(line.get("levy", levy) or 0.0)
        advance = float(line.get("advance", advance) or 0.0)
        shg = float(line.get("shg", shg) or 0.0)
        sdl = float(line.get("sdl", sdl) or 0.0)
        cpf_emp = float(line.get("cpf_emp", cpf_emp) or 0.0)
        cpf_er = float(line.get("cpf_er", cpf_er) or 0.0)

    pt_amt = pt_rate * pt_hrs
    ot_amt = ot_rate * ot_hrs
    cpf_total = cpf_emp + cpf_er

    gross = basic + comm + incent + allow + pt_amt + ot_amt
    ded_only = advance + shg
    net_pay = gross - ded_only - cpf_emp

    ym = f"{month_name[month_index_1]} {year}"
    code = _format_voucher_code(emp, year, month_index_1)

    def money(x: float) -> str:
        try:
            return f"{float(x):,.2f}"
        except Exception:
            return "0.00"

    show_warn = (line is None) and (
                gross == 0 and ded_only == 0 and cpf_emp == 0 and cpf_er == 0 and sdl == 0 and levy == 0)

    return f"""<!doctype html>
<html>
<head>
<meta charset="utf-8"/>
<title>Salary Voucher</title>
<style>
  html, body {{ font-size: 13px; }}
  body {{ margin:0; background:#ffffff; color:#111827; font-family:Segoe UI, Arial, sans-serif; }}
  .page {{ width:794px; margin:0 auto; padding:24px 18px; }}
  .muted {{ color:#6b7280; }}
  .rule  {{ height:1px; background:#e5e7eb; }}
  .panel {{ border:1px solid #e5e7eb; border-radius:6px; }}
  .cap   {{ background:#f9fafb; border-bottom:1px solid #e5e7eb; font-weight:bold; padding:6px 8px; }}
  .cell  {{ padding:6px 8px; }}
  .title {{ color:#1f4e79; font-weight:bold; font-size:22px; padding:8px 0 6px 0; font-family:Helvetica, Arial, sans-serif; }}
  .stripe{{ background:#e8f1fb; border:1px solid #cfe0f6; border-radius:4px; padding:10px 12px; }}
</style>
</head>
<body>
  <div class="page">

    <!-- Header -->
    <table cellpadding="0" cellspacing="0" width="100%">
      <tr>
        <td style="width:170px;vertical-align:top">{logo_html}</td>
        <td style="vertical-align:top;text-align:left">
          <div style="font-size:18px;font-weight:800">{html.escape(company_name)}</div>
          <div class="muted">{html.escape(detail1)}</div>
          <div class="muted">{html.escape(detail2)}</div>
        </td>
        <td style="width:220px;vertical-align:top;text-align:right">
          <div style="font-size:13px">{html.escape(ym)}</div>
          <div style="font-size:12px;font-weight:bold">Code: {html.escape(code)}</div>
        </td>
      </tr>
    </table>

    <div class="rule" style="margin:8px 0 12px 0"></div>
    <div class="title">Salary Voucher</div>

    <!-- Employee box -->
    <table cellpadding="0" cellspacing="0" width="100%" class="panel" style="margin:8px 0 10px 0">
      <tr><td class="cap">Employee</td></tr>
      <tr>
        <td class="cell">
          <table cellpadding="0" cellspacing="0" width="100%">
            <tr>
              <td style="width:50%;vertical-align:top">
                <table cellpadding="0" cellspacing="0" width="100%">
                  <tr><td class="cell" style="width:160px;color:#374151;font-weight:bold">Employee Code</td><td class="cell">{html.escape(emp_code)}</td></tr>
                  <tr><td class="cell" style="color:#374151;font-weight:bold">Employee</td><td class="cell">{html.escape(emp_name)}</td></tr>
                  <tr><td class="cell" style="color:#374151;font-weight:bold">Identification Number</td><td class="cell">{html.escape(id_no)}</td></tr>
                </table>
              </td>
              <td style="width:50%;vertical-align:top">
                <table cellpadding="0" cellspacing="0" width="100%">
                  <tr><td class="cell" style="width:160px;color:#374151;font-weight:bold">Bank</td><td class="cell">{html.escape(bank)}</td></tr>
                  <tr><td class="cell" style="color:#374151;font-weight:bold">Account No.</td><td class="cell">{html.escape(acct)}</td></tr>
                </table>
              </td>
            </tr>
          </table>
        </td>
      </tr>
    </table>

    <!-- Earnings / Deductions -->
    <table cellpadding="0" cellspacing="0" width="100%">
      <tr>
        <!-- Earnings -->
        <td style="width:50%;vertical-align:top">
          <table cellpadding="0" cellspacing="0" width="100%" class="panel">
            <tr><td class="cap">Earnings</td></tr>
            <tr><td>
              <table cellpadding="0" cellspacing="0" width="100%">
                <tr><td class="cell" style="color:#374151">Basic Salary</td><td class="cell" style="text-align:right">{money(basic)}</td></tr>
                <tr><td class="cell" style="color:#374151">Commission</td><td class="cell" style="text-align:right">{money(comm)}</td></tr>
                <tr><td class="cell" style="color:#374151">Incentives</td><td class="cell" style="text-align:right">{money(incent)}</td></tr>
                <tr><td class="cell" style="color:#374151">Allowance</td><td class="cell" style="text-align:right">{money(allow)}</td></tr>
                <tr><td class="cell" style="color:#374151">Part time (Rate × Hr)</td><td class="cell" style="text-align:right">{money(pt_amt)}</td></tr>
                <tr><td class="cell" style="color:#374151">Overtime (Rate × Hr)</td><td class="cell" style="text-align:right">{money(ot_amt)}</td></tr>
                <tr><td class="cell" style="font-weight:bold">Gross Pay</td><td class="cell" style="text-align:right;font-weight:bold">{money(gross)}</td></tr>
              </table>
            </td></tr>
          </table>
        </td>

        <td style="width:12px"></td>

        <!-- Deductions -->
        <td style="width:50%;vertical-align:top">
          <table cellpadding="0" cellspacing="0" width="100%" class="panel">
            <tr><td class="cap">Deductions</td></tr>
            <tr><td>
              <table cellpadding="0" cellspacing="0" width="100%">
                <tr><td class="cell" style="color:#374151">Advance</td><td class="cell" style="text-align:right">{money(advance)}</td></tr>
                <tr><td class="cell" style="color:#374151">SHG</td><td class="cell" style="text-align:right">{money(shg)}</td></tr>
                <tr><td class="cell" style="font-weight:bold">Total Deductions</td><td class="cell" style="text-align:right;font-weight:bold">{money(ded_only)}</td></tr>
              </table>
            </td></tr>
          </table>
        </td>
      </tr>
    </table>

    <!-- CPF block -->
    <table cellpadding="0" cellspacing="0" width="100%" class="panel" style="margin-top:10px">
      <tr><td class="cap">CPF</td></tr>
      <tr><td>
        <table cellpadding="0" cellspacing="0" width="100%">
          <tr><td class="cell" style="color:#374151">Employee</td><td class="cell" style="text-align:right">{money(cpf_emp)}</td></tr>
          <tr><td class="cell" style="color:#374151">Employer</td><td class="cell" style="text-align:right">{money(cpf_er)}</td></tr>
          <tr><td class="cell" style="font-weight:bold">Total</td><td class="cell" style="text-align:right;font-weight:bold">{money(cpf_total)}</td></tr>
        </table>
      </td></tr>
    </table>

    <!-- Others block -->
    <table cellpadding="0" cellspacing="0" width="100%" class="panel" style="margin-top:10px">
      <tr><td class="cap">Others</td></tr>
      <tr><td>
        <table cellpadding="0" cellspacing="0" width="100%">
          <tr><td class="cell" style="color:#374151">SDL</td><td class="cell" style="text-align:right">{money(sdl)}</td></tr>
          <tr><td class="cell" style="color:#374151">Levy</td><td class="cell" style="text-align:right">{money(levy)}</td></tr>
        </table>
      </td></tr>
    </table>

    {'' if not show_warn else f'''
    <table cellpadding="0" cellspacing="0" width="100%" style="margin-top:10px">
      <tr><td>
        <table cellpadding="0" cellspacing="0" width="100%" style="border:1px solid #fdba74;background:#fff7ed;border-radius:4px">
          <tr><td style="padding:8px 10px;color:#9a3412;font-weight:bold">
            No Salary Review entry found for {html.escape(emp_name if emp_name != "—" else "selected employee")} in {html.escape(ym)}.
          </td></tr>
        </table>
      </td></tr>
    </table>
    '''}

    <!-- Net Pay stripe -->
    <table cellpadding="0" cellspacing="0" width="100%" style="margin-top:12px">
      <tr>
        <td class="stripe" style="font-weight:bold">Net Pay</td>
        <td class="stripe" style="text-align:right;font-weight:bold">{money(net_pay)}</td>
      </tr>
    </table>

    <!-- Signatures + Stamp -->
    <table cellpadding="0" cellspacing="0" width="100%" style="margin-top:22px">
      <tr>
        <!-- Left: stamp above Prepared by -->
        <td style="width:50%;vertical-align:bottom">
          <div style="margin-bottom:6px">{stamp_html}</div>
          <div style="font-weight:bold">Prepared by: {html.escape(company_name)}</div>
        </td>

        <!-- Right: signature line then label -->
        <td style="width:50%;vertical-align:bottom;text-align:right">
          <div style="display:inline-block;width:70%;text-align:center">
            <hr style="width:60%;margin:0 auto 6px auto;height:1px;border:none;background:#111;">
            <div>Employee Acknowledgement</div>
          </div>
        </td>

      </tr>
    </table>

  </div>
</body>
</html>"""


# ---------- widget ----------
class SalaryModuleWidget(QWidget):
    def __init__(self):
        super().__init__()
        self.tabs = QTabWidget(self)
        v = QVBoxLayout(self)
        v.addWidget(self.tabs)

        # Load persisted voucher format once per widget init
        _load_voucher_format_from_db()

        self._company_stamp_b64: Optional[str] = None

        self._build_summary_tab()
        self._build_salary_review_tab()
        self._build_vouchers_tab()
        self._build_settings_tab()

        cs = _company()
        raw = getattr(cs, "stamp", None)
        if raw and not self._company_stamp_b64:
            try:
                self._company_stamp_b64 = base64.b64encode(raw).decode("ascii")
                globals()["_STAMP_B64"] = self._company_stamp_b64
            except Exception:
                pass

        employee_events.employees_changed.connect(self._handle_employees_changed)

    # expose key for main_window
    MODULE_KEY = "salary_management"

    def filter_tabs_by_access(self, allowed_keys: list[str] | set[str]):
        allowed = set(allowed_keys or [])
        if not allowed:
            return  # empty = show all
        label_by_key = {
            "summary": "Summary",
            "review": "Salary Review",
            "vouchers": "Salary Vouchers",
            "settings": "Settings",
        }
        allowed_labels = {label_by_key[k] for k in allowed if k in label_by_key}
        for i in range(self.tabs.count() - 1, -1, -1):
            if self.tabs.tabText(i) not in allowed_labels:
                self.tabs.removeTab(i)

    # -- Summary
    def _build_summary_tab(self):
        host = QWidget()
        v = QVBoxLayout(host)

        # Top filters: Name + Department
        top = QHBoxLayout()
        top.addWidget(QLabel("Name"))
        self.search = QLineEdit()
        self.search.setPlaceholderText("Search by name")
        top.addWidget(self.search, 1)

        top.addWidget(QLabel("Department"))
        self.cmb_dept = QComboBox()
        top.addWidget(self.cmb_dept, 1)
        top.addStretch(1)
        v.addLayout(top)

        # Table: add Department after Name; make non-editable; center headers and cells
        self.tbl = QTableWidget(0, 8)
        self.tbl.setHorizontalHeaderLabels(
            ["Code", "Name", "Department", "Basic", "Incentive", "Allowance", "Overtime Rate", "Part-Time Rate"]
        )
        hdr = self.tbl.horizontalHeader()
        hdr.setStretchLastSection(False)
        hdr.setSectionResizeMode(QHeaderView.ResizeToContents)
        hdr.setDefaultAlignment(Qt.AlignCenter | Qt.AlignVCenter)
        self.tbl.setSelectionBehavior(QAbstractItemView.SelectRows)
        self.tbl.setEditTriggers(QAbstractItemView.NoEditTriggers)  # non editable
        v.addWidget(self.tbl, 1)

        # Wire signals
        self.search.textChanged.connect(self._reload_summary)
        self.cmb_dept.currentIndexChanged.connect(self._reload_summary)

        # Init dropdowns + data
        self._load_departments_for_summary()
        self.tabs.addTab(host, "Summary")
        self._reload_summary()

    def _handle_employees_changed(self):
        self._load_departments_for_summary()
        self._reload_summary()

    def _load_departments_for_summary(self):
        with SessionLocal() as s:
            vals = s.query(Employee.department).filter(Employee.account_id == tenant_id()).distinct().all()
        depts = sorted({(v[0] or "").strip() for v in vals if (v[0] or "").strip()}, key=str.lower)
        self.cmb_dept.blockSignals(True)
        self.cmb_dept.clear()
        self.cmb_dept.addItem("All")
        self.cmb_dept.addItems(depts)
        self.cmb_dept.blockSignals(False)

    def _reload_summary(self):
        # helpers
        def _money(x) -> str:
            try:
                return f"$ {float(x or 0):,.2f}"
            except Exception:
                return "$ 0.00"

        def _center(text: str) -> QTableWidgetItem:
            it = QTableWidgetItem(text)
            it.setTextAlignment(Qt.AlignCenter | Qt.AlignVCenter)
            it.setFlags(it.flags() & ~Qt.ItemIsEditable)
            return it

        name_q = (self.search.text() or "").strip().lower()
        dept_q = self.cmb_dept.currentText() if getattr(self, "cmb_dept", None) and self.cmb_dept.count() else "All"

        with SessionLocal() as s:
            q = s.query(Employee).filter(Employee.account_id == tenant_id())
            if dept_q and dept_q != "All":
                q = q.filter(Employee.department == dept_q)
            rows = q.all()

        self.tbl.setRowCount(0)
        for e in rows:
            if name_q and name_q not in (e.full_name or "").lower():
                continue
            r = self.tbl.rowCount()
            self.tbl.insertRow(r)

            code = e.code or ""
            name = e.full_name or ""
            dept = e.department or ""

            basic = _money(getattr(e, "basic_salary", 0.0))
            incent = _money(getattr(e, "incentives", getattr(e, "incentive", 0.0)))
            allow = _money(getattr(e, "allowance", 0.0))
            ot_rate = _money(getattr(e, "overtime_rate", 0.0))
            pt_rate = _money(getattr(e, "parttime_rate", getattr(e, "part_time_rate", 0.0)))

            vals = [code, name, dept, basic, incent, allow, ot_rate, pt_rate]
            for c, v in enumerate(vals):
                self.tbl.setItem(r, c, _center(str(v)))

    def _build_salary_review_tab(self):
        from calendar import monthrange, month_name
        from PySide6.QtWidgets import (
            QWidget, QVBoxLayout, QHBoxLayout, QLabel, QPushButton, QComboBox,
            QTableWidget, QTableWidgetItem, QDialog, QListWidget, QListWidgetItem,
            QDialogButtonBox, QMessageBox, QHeaderView
        )
        from PySide6.QtCore import Qt, QRect
        from PySide6.QtGui import QPainter, QColor, QPen, QBrush
        from PySide6.QtWidgets import QStyledItemDelegate, QStyleOptionViewItem, QStyle
        from sqlalchemy import text
        import re

        # ----------------
        # helpers
        # ----------------
        def _month_names():
            return [month_name[i] for i in range(1, 13)]

        def _rf(x):
            # robust number parse; strips $, commas, text, % etc
            s = str(x or "")
            s = s.replace("S$", "").replace("$", "")
            s = s.replace(",", "")
            m = re.findall(r"-?\d+(?:\.\d+)?", s)
            return float(m[0]) if m else 0.0

        def _ri(x):
            xs = str(x or "").strip()
            return int(xs) if xs else None

        # Date parser: prefer DD/MM/YYYY, also accept DD-MM-YYYY, YYYY-MM-DD, YYYY/MM/DD
        def _rd(x) -> Optional[date]:
            s = (str(x or "").strip())
            if not s:
                return None
            for fmt in ("%d/%m/%Y", "%d-%m-%Y", "%Y-%m-%d", "%Y/%m/%d"):
                try:
                    return datetime.strptime(s, fmt).date()
                except Exception:
                    pass
            return None

        def _age(emp, on_date):
            dob = getattr(emp, "dob", None) or getattr(emp, "date_of_birth", None)
            if not dob:
                return 30, False
            try:
                if isinstance(dob, str):
                    p = [int(t) for t in dob.replace("/", "-").split("-")]
                    if p[0] > 1900:
                        y, m, d = (p + [1, 1])[0:3]
                    else:
                        d, m, y = (p + [1, 1])[0:3]
                    from datetime import date as _date
                    dob = _date(y, m, d)
            except Exception:
                return 30, False

            years = on_date.year - dob.year - ((on_date.month, on_date.day) < (dob.month, dob.day))
            try:
                anniv = dob.replace(year=dob.year + years)
            except ValueError:
                if dob.month == 2 and dob.day == 29:
                    anniv = date(dob.year + years, 2, 28)
                else:
                    anniv = date(dob.year + years, dob.month, dob.day)
            has_fraction = on_date > anniv
            return years, has_fraction

        # ----- rounding rules for CPF -----
        from decimal import Decimal, ROUND_HALF_UP, ROUND_DOWN
        def _round_dollar_half_up(x: float) -> float:
            return float(Decimal(str(x)).quantize(Decimal('1'), rounding=ROUND_HALF_UP))

        def _floor_dollar(x: float) -> float:
            return float(Decimal(str(x)).quantize(Decimal('1'), rounding=ROUND_DOWN))

        # ---------- CPF rules read + compute (v2) ----------
        def _cpf_rows():
            rows = []
            tbl = getattr(self, "cpf_tbl", None)
            if not tbl:
                return rows

            def _rf2(x):
                try:
                    return float(str(x).replace(",", "").replace("%", "").strip())
                except Exception:
                    return 0.0

            def _ri2(x):
                xs = str(x or "").strip()
                return int(xs) if xs else None

            def _rd2(x) -> Optional[date]:
                s = (str(x or "").strip())
                if not s:
                    return None
                for fmt in ("%d/%m/%Y", "%d-%m-%Y", "%Y-%m-%d", "%Y/%m/%d"):
                    try:
                        return datetime.strptime(s, fmt).date()
                    except Exception:
                        pass
                return None

            for r in range(tbl.rowCount()):
                age_br = (tbl.item(r, 0).text().strip() if tbl.item(r, 0) else "")
                resid = (tbl.item(r, 1).text().strip() if tbl.item(r, 1) else "")
                pr_year = _ri2(tbl.item(r, 2).text() if tbl.item(r, 2) else "")
                sal_from = _rf2(tbl.item(r, 3).text() if tbl.item(r, 3) else "0")
                sal_to = _rf2(tbl.item(r, 4).text() if tbl.item(r, 4) else "0")

                tot_pct_tw = _rf2(tbl.item(r, 5).text() if tbl.item(r, 5) else "0")
                tot_pct_tw_m = _rf2(tbl.item(r, 6).text() if tbl.item(r, 6) else "0")
                ee_pct_tw = _rf2(tbl.item(r, 7).text() if tbl.item(r, 7) else "0")
                ee_pct_tw_m = _rf2(tbl.item(r, 8).text() if tbl.item(r, 8) else "0")

                cap_total = _rf2(tbl.item(r, 9).text() if tbl.item(r, 9) else "0")
                cap_ee = _rf2(tbl.item(r, 10).text() if tbl.item(r, 10) else "0")
                eff_from = _rd2(tbl.item(r, 11).text() if tbl.item(r, 11) else "")
                rows.append((
                    age_br, resid, pr_year, sal_from, sal_to,
                    tot_pct_tw, tot_pct_tw_m, ee_pct_tw, ee_pct_tw_m,
                    cap_total, cap_ee, eff_from
                ))
            return rows

        def _match_age(br, a):
            b = (br or "").replace(" ", "")
            try:
                if "-" in b:
                    lo, hi = b.split("-")
                    return int(lo) <= a <= int(hi)
                if b.startswith("<="): return a <= int(b[2:])
                if b.startswith("<"):  return a < int(b[1:])
                if b.startswith(">="): return a >= int(b[2:])
                if b.startswith(">"):  return a > int(b[1:])
                if b.isdigit():         return a >= int(b)
            except Exception:
                return True
            return True

        def _employee_pr_year(emp) -> Optional[int]:
            val = getattr(emp, "pr_year", None)
            if isinstance(val, int):
                return val
            resid = (getattr(emp, "residency", "") or "")
            m = re.search(r"[Yy]\s*(\d+)", resid)
            try:
                return int(m.group(1)) if m else None
            except Exception:
                return None

        def _cpf_for(emp, tw, on_date):
            resid_emp = (getattr(emp, "residency", "") or "").strip().lower()
            age_years, has_fraction = _age(emp, on_date)
            pry = _employee_pr_year(emp)

            age_candidates = []
            if has_fraction and age_years >= 60:
                age_candidates.append(age_years + 1)
            age_candidates.append(age_years)

            rows = _cpf_rows()
            for age_value in age_candidates:
<<<<<<< HEAD
                best_row = None
                best_key = None

                for idx, (
                        age_br, resid_row, pr_year, sal_lo, sal_hi,
                        tot_pct_tw, tot_pct_tw_m, ee_pct_tw, ee_pct_tw_m,
                        cap_total, cap_ee, eff_from
                ) in enumerate(rows):

                    if resid_row.strip().lower() != resid_emp:
                        continue
                    if eff_from and eff_from > on_date:
                        continue
                    if not _match_age(age_br, age_value):
                        continue
=======
                for (
                        age_br, resid_row, pr_year, sal_lo, sal_hi,
                        tot_pct_tw, tot_pct_tw_m, ee_pct_tw, ee_pct_tw_m,
                        cap_total, cap_ee, eff_from
                ) in rows:

                    if resid_row.strip().lower() != resid_emp:
                        continue
                    if eff_from and eff_from > on_date:
                        continue
                    if not _match_age(age_br, age_value):
                        continue
>>>>>>> 07b2fa6a
                    if sal_lo and tw < sal_lo:
                        continue
                    if sal_hi and tw > sal_hi:
                        continue
                    if pr_year is not None:
                        if pry is None or pry != pr_year:
                            continue

<<<<<<< HEAD
                    eff_key = eff_from or date.min
                    sal_lo_val = sal_lo or 0.0
                    sal_hi_val = sal_hi if sal_hi else float("inf")
                    key = (eff_key, sal_lo_val, -sal_hi_val, -idx)

                    if best_key is None or key > best_key:
                        best_key = key
                        best_row = (
                            tot_pct_tw, tot_pct_tw_m, ee_pct_tw, ee_pct_tw_m,
                            cap_total, cap_ee
                        )

                if best_row is None:
                    continue

                tot_pct_tw, tot_pct_tw_m, ee_pct_tw, ee_pct_tw_m, cap_total, cap_ee = best_row
                off = _CPF_TW_MINUS_OFFSET

                total_term1 = tw * (tot_pct_tw / 100.0)
                total_term2 = max(tw - off, 0.0) * (tot_pct_tw_m / 100.0)
                ee_term1 = tw * (ee_pct_tw / 100.0)
                ee_term2 = max(tw - off, 0.0) * (ee_pct_tw_m / 100.0)

                total_raw = total_term1 + total_term2
                ee_raw = ee_term1 + ee_term2

                if cap_total:
                    total_raw = min(total_raw, cap_total)
                if cap_ee:
                    ee_raw = min(ee_raw, cap_ee)

                total_val = _round_dollar_half_up(total_raw)
                ee_val = _floor_dollar(ee_raw)
                er_val = float(max(total_val - ee_val, 0.0))
                return ee_val, er_val, float(ee_val + er_val)
=======
                    base_total = min(tw, cap_total) if cap_total else tw
                    base_ee = min(tw, cap_ee) if cap_ee else tw
                    off = _CPF_TW_MINUS_OFFSET

                    total_term1 = base_total * (tot_pct_tw / 100.0)
                    total_term2 = max(base_total - off, 0.0) * (tot_pct_tw_m / 100.0)
                    ee_term1 = base_ee * (ee_pct_tw / 100.0)
                    ee_term2 = max(base_ee - off, 0.0) * (ee_pct_tw_m / 100.0)

                    total_val = _round_dollar_half_up(total_term1 + total_term2)
                    ee_val = _floor_dollar(ee_term1 + ee_term2)
                    er_val = float(max(total_val - ee_val, 0.0))
                    return ee_val, er_val, float(ee_val + er_val)
>>>>>>> 07b2fa6a

            return 0.0, 0.0, 0.0

        # ---------- SHG ----------
        def _load_shg_race_map() -> dict:
            try:
                with SessionLocal() as s:
                    from sqlalchemy import text as _t
                    s.execute(_t("""
                                   CREATE TABLE IF NOT EXISTS shg_race_map
                                   (
                                       account_id TEXT NOT NULL,
                                       race       TEXT NOT NULL,
                                       shg        TEXT NOT NULL,
                                       PRIMARY KEY (account_id, race)
                                   );
                                   """))
                    s.commit()
                    rows = s.execute(_t("SELECT race, shg FROM shg_race_map WHERE account_id=:a"),
                                     {"a": str(tenant_id())}).fetchall()
                return {(r.race or "").strip().lower(): (r.shg or "").strip().upper() for r in rows}
            except Exception:
                return {}

        def _shg_rows():
            rows = []
            tbl = getattr(self, "shg_tbl", None)
            if not tbl:
                return rows
            for r in range(tbl.rowCount()):
                shg = (tbl.item(r, 0).text().strip().upper() if tbl.item(r, 0) else "")
                lo = _rf(tbl.item(r, 1).text() if tbl.item(r, 1) else "0")
                hi = _rf(tbl.item(r, 2).text() if tbl.item(r, 2) else "0")
                ctyp = (tbl.item(r, 3).text().strip().lower() if tbl.item(r, 3) else "")
                cval = _rf(tbl.item(r, 4).text() if tbl.item(r, 4) else "0")
                eff = _rd(tbl.item(r, 5).text() if tbl.item(r, 5) else "")
                rows.append((shg, lo, hi, ctyp, cval, eff))
            return rows

        def _map_race_to_shg(race_str: str) -> str:
            m = _load_shg_race_map()
            key = (race_str or "").strip().lower()
            if key in m:
                return m[key]
            r = key
            if r.startswith("malay") or "muslim" in r:
                return "MBMF"
            if r.startswith("chin"):
                return "CDAC"
            if r.startswith("ind"):
                return "SINDA"
            if r.startswith("eurasian"):
                return "ECF"
            return "CDAC"

        def _shg_for(emp, tw, on_date):
            shg_name = _map_race_to_shg(getattr(emp, "race", "") or "")
            for shg, lo, hi, ctyp, cval, eff in _shg_rows():
                if shg != shg_name:
                    continue
                if eff and eff > on_date:
                    continue
                if not (lo <= tw <= (hi or tw)):
                    continue
                if ctyp == "percent":
                    return round(tw * (cval / 100.0), 2)
                return float(cval)
            return 0.0

        # ---------- SDL ----------
        def _sdl_rows():
            rows = []
            tbl = getattr(self, "sdl_tbl", None)
            if not tbl:
                return rows
            for r in range(tbl.rowCount()):
                lo = _rf(tbl.item(r, 0).text() if tbl.item(r, 0) else "0")
                hi = _rf(tbl.item(r, 1).text() if tbl.item(r, 1) else "0")
                rtyp = (tbl.item(r, 2).text().strip().lower() if tbl.item(r, 2) else "")
                rval = _rf(tbl.item(r, 3).text() if tbl.item(r, 3) else "0")
                eff = _rd(tbl.item(r, 4).text() if tbl.item(r, 4) else "")
                rows.append((lo, hi, rtyp, rval, eff))
            return rows

        def _sdl_for(tw, on_date):
            for lo, hi, rtyp, rval, eff in _sdl_rows():
                if eff and eff > on_date:
                    continue
                if lo <= tw <= (hi or tw):
                    if rtyp == "flat":
                        try:
                            return float(rval)
                        except Exception:
                            return 0.0
                    return round(tw * (float(rval) / 100.0), 2)
            return 0.0

        # ---------- DB bootstrapping ----------
        def _ensure_tables():
            with SessionLocal() as s:
                from sqlalchemy import text as _t
                s.execute(_t("""
                               CREATE TABLE IF NOT EXISTS payroll_batches
                               (
                                   id           INTEGER PRIMARY KEY AUTOINCREMENT,
                                   year         INTEGER NOT NULL,
                                   month        INTEGER NOT NULL,
                                   status       TEXT    NOT NULL DEFAULT 'Draft',
                                   total_basic  REAL    DEFAULT 0,
                                   total_er     REAL    DEFAULT 0,
                                   grand_total  REAL    DEFAULT 0,
                                   created_at   TEXT    DEFAULT CURRENT_TIMESTAMP
                               );
                               """))
                s.execute(_t("""
                               CREATE TABLE IF NOT EXISTS payroll_batch_lines
                               (
                                   id              INTEGER PRIMARY KEY AUTOINCREMENT,
                                   batch_id        INTEGER NOT NULL,
                                   employee_id     INTEGER NOT NULL,
                                   basic_salary    REAL    DEFAULT 0,
                                   commission      REAL    DEFAULT 0,
                                   incentives      REAL    DEFAULT 0,
                                   allowance       REAL    DEFAULT 0,
                                   overtime_rate   REAL    DEFAULT 0,
                                   overtime_hours  REAL    DEFAULT 0,
                                   part_time_rate  REAL    DEFAULT 0,
                                   part_time_hours REAL    DEFAULT 0,
                                   levy            REAL    DEFAULT 0,
                                   advance         REAL    DEFAULT 0,
                                   shg             REAL    DEFAULT 0,
                                   sdl             REAL    DEFAULT 0,
                                   cpf_emp         REAL    DEFAULT 0,
                                   cpf_er          REAL    DEFAULT 0,
                                   cpf_total       REAL    DEFAULT 0,
                                   line_total      REAL    DEFAULT 0,
                                   ee_contrib      REAL    DEFAULT 0,
                                   er_contrib      REAL    DEFAULT 0,
                                   total_cash      REAL    DEFAULT 0
                               );
                               """))
                try:
                    cols = s.execute(_t("PRAGMA table_info(payroll_batch_lines)")).fetchall()
                    have = {c.name for c in cols}
                    if "advance" not in have:
                        s.execute(_t("ALTER TABLE payroll_batch_lines ADD COLUMN advance REAL DEFAULT 0;"))
                except Exception:
                    pass
                s.execute(_t("""
                               CREATE TABLE IF NOT EXISTS shg_race_map
                               (
                                   account_id TEXT NOT NULL,
                                   race       TEXT NOT NULL,
                                   shg        TEXT NOT NULL,
                                   PRIMARY KEY (account_id, race)
                               );
                               """))
                s.commit()

        # ---------- format + delegates ----------
        HOURS_COLS = {6, 8}  # OT Hours, PT Hours

        def _fmt_cell(col, val_float):
            if col in HOURS_COLS:
                return f"{val_float:,.2f}"
            return f"${val_float:,.2f}"

        from PySide6.QtWidgets import QStyledItemDelegate, QStyleOptionViewItem, QStyle
        class _NoBorderCenterDelegate(QStyledItemDelegate):
            def paint(self, painter, option, index):
                opt = QStyleOptionViewItem(option)
                opt.displayAlignment = Qt.AlignCenter | Qt.AlignVCenter
                opt.state &= ~QStyle.State_HasFocus
                super().paint(painter, opt, index)

        class _BorderedCenterDelegate(QStyledItemDelegate):
            def paint(self, painter, option, index):
                from PySide6.QtGui import QPainter, QColor, QPen
                opt = QStyleOptionViewItem(option)
                opt.displayAlignment = Qt.AlignCenter | Qt.AlignVCenter
                opt.state &= ~QStyle.State_HasFocus
                super().paint(painter, opt, index)
                r = option.rect
                pen = QPen(QColor("#e5e7eb"))
                pen.setWidth(1)
                painter.save()
                painter.setPen(pen)
                painter.drawRect(r.adjusted(0, 0, -1, -1))
                painter.restore()

        # ---------- UI: batches list ----------
        host = QWidget()
        v = QVBoxLayout(host)

        toolbar = QHBoxLayout()
        toolbar.addWidget(QLabel("Month"))
        cb_month = QComboBox()
        cb_month.addItems(_month_names())
        cb_month.setCurrentIndex(date.today().month - 1)
        toolbar.addWidget(cb_month)
        toolbar.addSpacing(12)
        toolbar.addWidget(QLabel("Year"))
        cb_year = QComboBox()
        this_year = date.today().year
        cb_year.addItems([str(y) for y in range(this_year - 5, this_year + 6)])
        cb_year.setCurrentText(str(this_year))
        toolbar.addWidget(cb_year)
        toolbar.addStretch(1)

        btn_create = QPushButton("Create…")
        btn_edit = QPushButton("Edit…")
        btn_view = QPushButton("View…")
        btn_submit = QPushButton("Submit")
        btn_delete = QPushButton("Delete")
        btn_refresh = QPushButton("Refresh")
        for b in (btn_create, btn_edit, btn_view, btn_submit, btn_delete, btn_refresh):
            toolbar.addWidget(b)

        v.addLayout(toolbar)

        # Columns per request: Month first, then Year, requested totals, then Status
        batch_headers = [
            "Month", "Year",
            "Total", "Advance", "Employer SHG", "SDL",
            "CPF EE", "CPF ER", "CPF Total",
            "Levy", "EE Contribution", "ER Contribution", "Cash Payout",
            "Status"
        ]
        tbl = QTableWidget(0, len(batch_headers))
        tbl.setHorizontalHeaderLabels(batch_headers)
        tbl.setEditTriggers(QTableWidget.NoEditTriggers)
        tbl.setSelectionBehavior(QTableWidget.SelectRows)
        tbl.setSelectionMode(QTableWidget.SingleSelection)
        tbl.setSortingEnabled(True)

        hdr = tbl.horizontalHeader()
        hdr.setSectionResizeMode(QHeaderView.ResizeToContents)  # auto-size to contents
        hdr.setStretchLastSection(False)
        hdr.setDefaultAlignment(Qt.AlignCenter | Qt.AlignVCenter)  # center header text
        v.addWidget(tbl, 1)

        self.tabs.addTab(host, "Salary Review")

        # ---------- data ops ----------
        _ensure_tables()

        def _money(x) -> str:
            try:
                return f"${float(x or 0):,.2f}"
            except Exception:
                return "$0.00"

        def _add_centered(r, c, text, batch_id=None):
            it = QTableWidgetItem(text)
            it.setTextAlignment(Qt.AlignCenter | Qt.AlignVCenter)
            it.setFlags(it.flags() & ~Qt.ItemIsEditable)
            if batch_id is not None:
                it.setData(Qt.UserRole, int(batch_id))
            tbl.setItem(r, c, it)

        def _load_batches():
            from sqlalchemy import text
            tbl.setRowCount(0)
            with SessionLocal() as s:
                rows = s.execute(text("""
                    SELECT id, year, month, status
                    FROM payroll_batches
                    ORDER BY year DESC, month DESC, id DESC
                """)).fetchall()

                for b in rows:
                    sums = s.execute(text("""
                        SELECT
                            SUM(line_total)  AS t_total,
                            SUM(advance)     AS t_advance,
                            SUM(shg)         AS t_shg,        -- Employer SHG
                            SUM(sdl)         AS t_sdl,
                            SUM(cpf_emp)     AS t_cpf_ee,
                            SUM(cpf_er)      AS t_cpf_er,
                            SUM(cpf_total)   AS t_cpf_total,
                            SUM(levy)        AS t_levy,
                            SUM(ee_contrib)  AS t_ee_contrib,
                            SUM(er_contrib)  AS t_er_contrib,
                            SUM(total_cash)  AS t_cash
                        FROM payroll_batch_lines
                        WHERE batch_id = :bid
                    """), {"bid": int(b.id)}).fetchone()

                    r = tbl.rowCount()
                    tbl.insertRow(r)

                    # Month name first, then Year
                    m_name = month_name[int(b.month)] if 1 <= int(b.month) <= 12 else str(b.month)
                    _add_centered(r, 0, m_name, batch_id=b.id)
                    _add_centered(r, 1, str(b.year))

                    # Totals in requested order
                    _add_centered(r, 2, _money(getattr(sums, "t_total", 0)))
                    _add_centered(r, 3, _money(getattr(sums, "t_advance", 0)))
                    _add_centered(r, 4, _money(getattr(sums, "t_shg", 0)))  # Employer SHG
                    _add_centered(r, 5, _money(getattr(sums, "t_sdl", 0)))
                    _add_centered(r, 6, _money(getattr(sums, "t_cpf_ee", 0)))
                    _add_centered(r, 7, _money(getattr(sums, "t_cpf_er", 0)))
                    _add_centered(r, 8, _money(getattr(sums, "t_cpf_total", 0)))
                    _add_centered(r, 9, _money(getattr(sums, "t_levy", 0)))
                    _add_centered(r, 10, _money(getattr(sums, "t_ee_contrib", 0)))
                    _add_centered(r, 11, _money(getattr(sums, "t_er_contrib", 0)))
                    _add_centered(r, 12, _money(getattr(sums, "t_cash", 0)))

                    _add_centered(r, 13, b.status or "Draft")

        _load_batches()

        def _selected_batch_id():
            r = tbl.currentRow()
            if r < 0:
                return None
            it = tbl.item(r, 0)
            return it.data(Qt.UserRole) if it else None

        # ---- grid columns ----
        COLS = [
            "Name", "Basic", "Commission", "Incentives", "Allowance",
            "OT Rate", "OT Hours", "PT Rate", "PT Hours",
            "Total", "Levy", "Advance", "SHG", "SDL",
            "CPF EE", "CPF ER", "CPF Total",
            "EE Contrib", "ER Contrib", "Cash Payout"
        ]
        # Editable only these
        EDITABLE = {1, 2, 3, 4, 5, 6, 7, 8, 10, 11}
        from PySide6.QtGui import QColor, QBrush
        DERIVED = set(range(len(COLS))) - (EDITABLE | {0})
        DERIVED_COLOR = QColor("#7a1f1f")  # dark red for uneditable fields

        def _recalc_row(t, row_idx, emp_obj, on_date, name_list=None):
            f = lambda c: _rf(t.item(row_idx, c).text()) if t.item(row_idx, c) else 0.0
            basic, com, inc, allw = f(1), f(2), f(3), f(4)
            ot_r, ot_h, pt_r, pt_h = f(5), f(6), f(7), f(8)
            levy = f(10)
            adv = f(11)

            gross = basic + com + inc + allw + (ot_r * ot_h) + (pt_r * pt_h)
            # rules at last day of period
            from datetime import date as _date
            from calendar import monthrange
            y = int(cb_year.currentText())
            m = cb_month.currentIndex() + 1
            on_date = _date(y, m, monthrange(y, m)[1])

            shg = _shg_for(emp_obj, gross, on_date)
            sdl = _sdl_for(gross, on_date)

            # If Total (gross) is 0 → SDL = 0 and SHG (e.g., CDAC) = 0
            if gross <= 0.0:
                shg = 0.0
                sdl = 0.0

            ee, er, cpf_t = _cpf_for(emp_obj, gross, on_date)
            ee_c = ee + shg
            er_c = er + sdl + levy
            cash = gross - ee - shg - adv

            def setv(c, val):
                it = QTableWidgetItem(_fmt_cell(c, float(val)))
                it.setTextAlignment(Qt.AlignCenter | Qt.AlignVCenter)
                it.setFlags(it.flags() & ~Qt.ItemIsEditable)
                if c in DERIVED:
                    it.setForeground(QBrush(DERIVED_COLOR))
                t.setItem(row_idx, c, it)

            setv(9, gross)
            setv(12, shg)
            setv(13, sdl)
            setv(14, ee)
            setv(15, er)
            setv(16, cpf_t)
            setv(17, ee_c)
            setv(18, er_c)
            setv(19, cash)

        def _recalc_totals(t):
            sums = [0.0] * t.columnCount()
            for r in range(t.rowCount()):
                for c in range(t.columnCount()):
                    try:
                        sums[c] += _rf(t.item(r, c).text())
                    except Exception:
                        pass
            return {
                "total_basic": sums[1],
                "total_er": sums[18],
                "grand_total": sums[19] + sums[18]
            }

        def _open_batch_dialog(batch_id=None, read_only=False, y=None, m=None):
            from sqlalchemy import text
            from calendar import monthrange

            dlg = QDialog(self)

            if batch_id:
                with SessionLocal() as s:
                    b = s.execute(text("SELECT year, month, status FROM payroll_batches WHERE id=:i"),
                                  {"i": batch_id}).fetchone()
                    if not b:
                        from PySide6.QtWidgets import QMessageBox
                        QMessageBox.warning(self, "Salary Review", "Batch not found.")
                        return
                    y, m, status = int(b.year), int(b.month), b.status
                    if status == "Submitted" and not read_only:
                        from PySide6.QtWidgets import QMessageBox
                        QMessageBox.information(self, "Salary Review", "Batch is submitted. Opening in view mode.")
                        read_only = True

            dlg.setWindowTitle("Salary Review")
            lay = QVBoxLayout(dlg)

            hdr = QHBoxLayout()
            hdr.addWidget(QLabel(f"Period: {month_name[m]} {y}"))
            hdr.addStretch(1)
            lay.addLayout(hdr)

            # Single grid. Column 0 (Name) is hidden; names shown in frozen row header.
            grid = QTableWidget(0, len(COLS))
            grid.setHorizontalHeaderLabels(COLS)
            grid.setShowGrid(False)
            grid.horizontalHeader().setSectionResizeMode(QHeaderView.ResizeToContents)
            grid.setColumnHidden(0, True)
            vh = grid.verticalHeader()
            vh.setDefaultAlignment(Qt.AlignLeft | Qt.AlignVCenter)
            vh.setFixedWidth(220)
            vh.setSectionsClickable(False)
            lay.addWidget(grid, 1)

            # Delegates
            nb = _NoBorderCenterDelegate(grid)
            bd = _BorderedCenterDelegate(grid)
            for c in range(len(COLS)):
                grid.setItemDelegateForColumn(c, bd if c in EDITABLE else nb)

            from datetime import date as _date
            on_date = _date(y, m, monthrange(y, m)[1])
            row_emps = []

            def _set_row_header(r, name):
                hi = QTableWidgetItem((name or "").strip())
                hi.setToolTip((name or "").strip())
                grid.setVerticalHeaderItem(r, hi)

            if batch_id:
                with SessionLocal() as s:
                    lines = s.execute(text("""
                                           SELECT l.employee_id,
                                                  e.full_name,
                                                  l.basic_salary,
                                                  l.commission,
                                                  l.incentives,
                                                  l.allowance,
                                                  l.overtime_rate,
                                                  l.overtime_hours,
                                                  l.part_time_rate,
                                                  l.part_time_hours,
                                                  l.levy,
                                                  l.advance,
                                                  l.shg,
                                                  l.sdl,
                                                  l.cpf_emp,
                                                  l.cpf_er,
                                                  l.cpf_total,
                                                  l.ee_contrib,
                                                  l.er_contrib,
                                                  l.total_cash
                                           FROM payroll_batch_lines l
                                                    JOIN employees e ON e.id = l.employee_id
                                           WHERE l.batch_id = :b
                                           ORDER BY e.full_name COLLATE NOCASE ASC
                                           """), {"b": batch_id}).fetchall()
                for ln in lines:
                    r = grid.rowCount()
                    grid.insertRow(r)

                    # Keep name in hidden col 0 for reference
                    it_name = QTableWidgetItem(ln.full_name or "")
                    it_name.setFlags(it_name.flags() & ~Qt.ItemIsEditable)
                    grid.setItem(r, 0, it_name)
                    _set_row_header(r, ln.full_name or "")

                    def putnum(c, v, editable):
                        it = QTableWidgetItem(_fmt_cell(c, float(v)))
                        it.setTextAlignment(Qt.AlignCenter | Qt.AlignVCenter)
                        flags = it.flags()
                        if editable and (not read_only):
                            it.setFlags(flags | Qt.ItemIsEditable)
                        else:
                            it.setFlags(flags & ~Qt.ItemIsEditable)
                            if c in DERIVED:
                                from PySide6.QtGui import QBrush
                                it.setForeground(QBrush(DERIVED_COLOR))
                        grid.setItem(r, c, it)

                    putnum(1, ln.basic_salary, True)
                    putnum(2, ln.commission, True)
                    putnum(3, ln.incentives, True)
                    putnum(4, ln.allowance, True)
                    putnum(5, ln.overtime_rate, True)
                    putnum(6, ln.overtime_hours, True)
                    putnum(7, ln.part_time_rate, True)
                    putnum(8, ln.part_time_hours, True)

                    gross = (ln.basic_salary + ln.commission + ln.incentives + ln.allowance +
                             (ln.overtime_rate * ln.overtime_hours) + (ln.part_time_rate * ln.part_time_hours))
                    putnum(9, gross, False)
                    putnum(10, ln.levy, True)
                    putnum(11, ln.advance, True)
                    putnum(12, ln.shg, False)
                    putnum(13, ln.sdl, False)
                    putnum(14, ln.cpf_emp, False)
                    putnum(15, ln.cpf_er, False)
                    putnum(16, ln.cpf_total, False)
                    putnum(17, ln.ee_contrib, False)
                    putnum(18, ln.er_contrib, False)
                    putnum(19, ln.total_cash, False)

                    with SessionLocal() as s:
                        row_emps.append(s.get(Employee, int(ln.employee_id)))
            else:
                def _active_employees(y, m):
                    from calendar import monthrange
                    som = date(y, m, 1)
                    eom = date(y, m, monthrange(y, m)[1])
                    rows = []
                    with SessionLocal() as s:
                        emps = s.query(Employee).filter(Employee.account_id == tenant_id()).all()

                    def _parse(d):
                        if not d: return None
                        if isinstance(d, date): return d
                        try:
                            p = [int(t) for t in str(d).replace("/", "-").split("-")]
                            if p[0] > 1900:
                                y0, m0, d0 = (p + [1, 1])[:3]
                            else:
                                d0, m0, y0 = (p + [1, 1])[:3]
                            return date(y0, m0, d0)
                        except Exception:
                            return None

                    for e in emps:
                        jd = _parse(getattr(e, "date_employment", None) or getattr(e, "join_date", None))
                        xd = _parse(getattr(e, "date_exit", None) or getattr(e, "exit_date", None))
                        if jd and jd > eom:
                            continue
                        if xd and xd < som:
                            continue
                        rows.append(e)
                    return rows

                emps = _active_employees(y, m)
                emps.sort(key=lambda e: (e.full_name or "").lower())
                for e in emps:
                    r = grid.rowCount()
                    grid.insertRow(r)

                    it_name = QTableWidgetItem(e.full_name or "")
                    it_name.setFlags(it_name.flags() & ~Qt.ItemIsEditable)
                    grid.setItem(r, 0, it_name)
                    _set_row_header(r, e.full_name or "")

                    def putnum(c, v, editable):
                        it = QTableWidgetItem(_fmt_cell(c, float(v)) if c != 0 else "")
                        if c != 0:
                            it.setTextAlignment(Qt.AlignCenter | Qt.AlignVCenter)
                        flags = it.flags()
                        if editable:
                            it.setFlags(flags | Qt.ItemIsEditable)
                        else:
                            it.setFlags(flags & ~Qt.ItemIsEditable)
                            if c in DERIVED:
                                from PySide6.QtGui import QBrush
                                it.setForeground(QBrush(DERIVED_COLOR))
                        grid.setItem(r, c, it)

                    putnum(1, getattr(e, "basic_salary", 0.0), True)
                    putnum(2, 0.0, True)
                    putnum(3, getattr(e, "incentives", 0.0), True)
                    putnum(4, getattr(e, "allowance", 0.0), True)
                    putnum(5, getattr(e, "overtime_rate", 0.0), True)
                    putnum(6, 0.0, True)  # OT Hours
                    putnum(7, getattr(e, "parttime_rate", getattr(e, "part_time_rate", 0.0)), True)
                    putnum(8, 0.0, True)  # PT Hours
                    putnum(10, getattr(e, "levy", 0.0), True)
                    putnum(11, getattr(e, "advance", 0.0), True)

                    # derived placeholders
                    for c in (9, 12, 13, 14, 15, 16, 17, 18, 19):
                        it = QTableWidgetItem(_fmt_cell(c, 0.0))
                        it.setTextAlignment(Qt.AlignCenter | Qt.AlignVCenter)
                        it.setFlags(it.flags() & ~Qt.ItemIsEditable)
                        from PySide6.QtGui import QBrush
                        it.setForeground(QBrush(DERIVED_COLOR))
                        grid.setItem(r, c, it)

                    row_emps.append(e)

            # initial compute
            for r, e in enumerate(row_emps):
                _recalc_row(grid, r, e, on_date)

            if not read_only:
                def _cell_changed(r, c):
                    if c not in EDITABLE:
                        return
                    _recalc_row(grid, r, row_emps[r], on_date)

                grid.cellChanged.connect(_cell_changed)

            btns = QDialogButtonBox(parent=dlg)
            if read_only:
                btns.addButton(QDialogButtonBox.Close)
            else:
                btns.addButton("Save", QDialogButtonBox.AcceptRole)
                btns.addButton("Submit", QDialogButtonBox.ActionRole)
                btns.addButton(QDialogButtonBox.Close)
            lay.addWidget(btns)

            def _persist(status=None):
                totals = _recalc_totals(grid)
                from sqlalchemy import text
                with SessionLocal() as s:
                    if batch_id is None:
                        r = s.execute(text(
                            "INSERT INTO payroll_batches(year,month,status,total_basic,total_er,grand_total) "
                            "VALUES(:y,:m,:st,:tb,:ter,:gt)"),
                            {"y": y, "m": m, "st": status or "Draft",
                             "tb": totals['total_basic'], "ter": totals['total_er'], "gt": totals['grand_total']})
                        batch_id_local = r.lastrowid
                    else:
                        batch_id_local = batch_id
                        s.execute(text(
                            "UPDATE payroll_batches SET status=:st,total_basic=:tb,total_er=:ter,grand_total=:gt WHERE id=:i"),
                            {"st": status or "Draft", "tb": totals['total_basic'], "ter": totals['total_er'],
                             "gt": totals['grand_total'], "i": batch_id_local})
                        s.execute(text("DELETE FROM payroll_batch_lines WHERE batch_id=:i"), {"i": batch_id_local})

                    for r in range(grid.rowCount()):
                        emp = row_emps[r]
                        vals = [grid.item(r, c).text() if grid.item(r, c) else "0" for c in range(1, len(COLS))]
                        nums = [_rf(v) for v in vals]
                        (
                            basic, comm, inc, allw,
                            ot_r, ot_h, pt_r, pt_h,
                            tot, levy, adv, shg, sdl,
                            cpf_ee, cpf_er, cpf_t,
                            ee_c, er_c, cash
                        ) = nums
                        s.execute(text("""
                                       INSERT INTO payroll_batch_lines(batch_id, employee_id, basic_salary, commission,
                                                                       incentives, allowance,
                                                                       overtime_rate, overtime_hours, part_time_rate,
                                                                       part_time_hours,
                                                                       levy, advance, shg, sdl, cpf_emp, cpf_er,
                                                                       cpf_total,
                                                                       line_total, ee_contrib, er_contrib, total_cash)
                                       VALUES (:b, :e, :ba, :co, :in, :al, :otr, :oth, :ptr, :pth, :lev, :adv, :shg, :sdl,
                                               :ee, :er, :cpt, :lt, :eec, :erc, :cash)
                                       """), {
                            "b": batch_id_local, "e": int(emp.id),
                            "ba": basic, "co": comm, "in": inc, "al": allw,
                            "otr": ot_r, "oth": ot_h, "ptr": pt_r, "pth": pt_h,
                            "lev": levy, "adv": adv, "shg": shg, "sdl": sdl,
                            "ee": cpf_ee, "er": cpf_er, "cpt": cpf_t,
                            "lt": tot, "eec": ee_c, "erc": er_c, "cash": cash
                        })
                    s.commit()
                return batch_id_local

            def _on_clicked(btn):
                t = btn.text().lower()
                from PySide6.QtWidgets import QMessageBox
                if "save" in t:
                    _persist("Draft")
                    QMessageBox.information(dlg, "Salary Review", "Saved.")
                    _load_batches()
                elif "submit" in t:
                    _persist("Submitted")
                    QMessageBox.information(dlg, "Salary Review", "Submitted and locked.")
                    _load_batches()
                    dlg.accept()
                else:
                    dlg.reject()

            if not read_only:
                btns.clicked.connect(_on_clicked)

            dlg.resize(1260, 640)
            dlg.exec()

        def _create():
            y = int(cb_year.currentText())
            m = cb_month.currentIndex() + 1
            _open_batch_dialog(None, False, y, m)

        def _edit():
            bid = _selected_batch_id()
            from PySide6.QtWidgets import QMessageBox
            if not bid:
                QMessageBox.information(host, "Salary Review", "Select a batch.")
                return
            _open_batch_dialog(bid, False)

        def _view():
            bid = _selected_batch_id()
            from PySide6.QtWidgets import QMessageBox
            if not bid:
                QMessageBox.information(host, "Salary Review", "Select a batch.")
                return
            _open_batch_dialog(bid, True)

        def _submit():
            bid = _selected_batch_id()
            from PySide6.QtWidgets import QMessageBox
            if not bid:
                QMessageBox.information(host, "Salary Review", "Select a batch.")
                return
            from sqlalchemy import text
            with SessionLocal() as s:
                s.execute(text("UPDATE payroll_batches SET status='Submitted' WHERE id=:i"), {"i": bid})
                s.commit()
            _load_batches()

        def _delete():
            bid = _selected_batch_id()
            from PySide6.QtWidgets import QMessageBox
            if not bid:
                QMessageBox.information(host, "Salary Review", "Select a batch.")
                return
            if QMessageBox.question(host, "Delete",
                                    "Delete selected batch? This removes all lines.") == QMessageBox.Yes:
                from sqlalchemy import text
                with SessionLocal() as s:
                    s.execute(text("DELETE FROM payroll_batch_lines WHERE batch_id=:i"), {"i": bid})
                    s.execute(text("DELETE FROM payroll_batches WHERE id=:i"), {"i": bid})
                    s.commit()
                _load_batches()

        btn_create.clicked.connect(_create)
        btn_edit.clicked.connect(_edit)
        btn_view.clicked.connect(_view)
        btn_submit.clicked.connect(_submit)
        btn_delete.clicked.connect(_delete)
        btn_refresh.clicked.connect(_load_batches)

    # -- Vouchers
    def _build_vouchers_tab(self):
        host = QWidget()
        v = QVBoxLayout(host)

        ctrl = QHBoxLayout()
        self.v_emp = QComboBox()
        for emp_id, name, code in _employees():
            self.v_emp.addItem(f"{name} ({code})", emp_id)
        self.v_month = QComboBox()
        self.v_month.addItems(_month_names())
        self.v_month.setCurrentIndex(date.today().month - 1)
        self.v_year = QComboBox()
        this_year = date.today().year
        self.v_year.addItems([str(y) for y in range(this_year - 5, this_year + 6)])
        self.v_year.setCurrentText(str(this_year))

        ctrl.addWidget(QLabel("Employee"))
        ctrl.addWidget(self.v_emp)
        ctrl.addSpacing(12)
        ctrl.addWidget(QLabel("Month"))
        ctrl.addWidget(self.v_month)
        ctrl.addSpacing(12)
        ctrl.addWidget(QLabel("Year"))
        ctrl.addWidget(self.v_year)
        ctrl.addStretch(1)

        self.btn_pdf = QPushButton("Export PDF")
        self.btn_pdf.clicked.connect(self._export_voucher_pdf)
        ctrl.addWidget(self.btn_pdf)
        v.addLayout(ctrl)

        wrap = QHBoxLayout()
        wrap.addStretch(1)

        self.v_preview = QTextBrowser()
        self.v_preview.setOpenExternalLinks(True)
        self.v_preview.setHorizontalScrollBarPolicy(Qt.ScrollBarAsNeeded)
        self.v_preview.setVerticalScrollBarPolicy(Qt.ScrollBarAlwaysOn)
        self.v_preview.setFrameShape(QFrame.NoFrame)
        self.v_preview.setSizePolicy(QSizePolicy.Expanding, QSizePolicy.Expanding)
        self.v_preview.setMinimumWidth(780)
        self.v_preview.setMinimumHeight(700)

        wrap.addWidget(self.v_preview, 1)
        wrap.addStretch(1)
        v.addLayout(wrap)

        self.tabs.addTab(host, "Salary Vouchers")

        self.v_emp.currentIndexChanged.connect(self._refresh_voucher_preview)
        self.v_month.currentIndexChanged.connect(self._refresh_voucher_preview)
        self.v_year.currentIndexChanged.connect(self._refresh_voucher_preview)
        self._refresh_voucher_preview()

    def _refresh_voucher_preview(self):
        from sqlalchemy import text
        emp_id = self.v_emp.currentData()
        m1 = (self.v_month.currentIndex() + 1) or 1
        y = int(self.v_year.currentText())

        emp = None
        line = None
        with SessionLocal() as s:
            emp = s.get(Employee, emp_id) if emp_id else None
            try:
                batch = s.execute(text("""
                                       SELECT id, status
                                       FROM payroll_batches
                                       WHERE year =:y AND month =:m
                                       ORDER BY CASE status WHEN 'Submitted' THEN 1 ELSE 2
                                       END, id DESC
                    LIMIT 1
                                       """), {"y": y, "m": m1}).fetchone()
                if batch and emp_id:
                    ln = s.execute(text("""
                                        SELECT basic_salary,
                                               commission,
                                               incentives,
                                               allowance,
                                               overtime_rate,
                                               overtime_hours,
                                               part_time_rate,
                                               part_time_hours,
                                               levy,
                                               advance,
                                               shg,
                                               sdl,
                                               cpf_emp,
                                               cpf_er,
                                               cpf_total,
                                               ee_contrib,
                                               er_contrib,
                                               total_cash
                                        FROM payroll_batch_lines
                                        WHERE batch_id = :b
                                          AND employee_id = :e LIMIT 1
                                        """), {"b": int(batch.id), "e": int(emp_id)}).fetchone()
                    if ln:
                        line = {
                            "basic_salary": float(ln.basic_salary or 0.0),
                            "commission": float(ln.commission or 0.0),
                            "incentives": float(ln.incentives or 0.0),
                            "allowance": float(ln.allowance or 0.0),
                            "overtime_rate": float(ln.overtime_rate or 0.0),
                            "overtime_hours": float(ln.overtime_hours or 0.0),
                            "part_time_rate": float(ln.part_time_rate or 0.0),
                            "part_time_hours": float(ln.part_time_hours or 0.0),
                            "levy": float(ln.levy or 0.0),
                            "advance": float(ln.advance or 0.0),
                            "shg": float(ln.shg or 0.0),
                            "sdl": float(ln.sdl or 0.0),
                            "cpf_emp": float(ln.cpf_emp or 0.0),
                            "cpf_er": float(ln.cpf_er or 0.0),
                            "cpf_total": float(ln.cpf_total or 0.0)
                        }
            except Exception:
                pass

        html = _voucher_html(_company(), emp, y, m1, line=line)
        self.v_preview.setHtml(html)

    def _export_voucher_pdf(self):
        emp_label = self.v_emp.currentText() or "employee"
        m1 = self.v_month.currentIndex() + 1
        y = int(self.v_year.currentText())
        mn = _month_names()[m1 - 1]
        default_name = f"SalaryVoucher_{emp_label.replace(' ', '_')}_{y}_{mn}.pdf"
        path, _ = QFileDialog.getSaveFileName(self, "Export Voucher PDF", default_name, "PDF Files (*.pdf)")
        if not path:
            return

        html = self.v_preview.toHtml().replace(
            "<head>",
            "<head><style>@page{size:A4;margin:12mm 10mm;} html,body{font-size:12pt;}</style>"
        )

        doc = QTextDocument()
        doc.setDefaultFont(QFont("Arial", 12))
        doc.setHtml(html)

        printer = QPrinter(QPrinter.HighResolution)
        printer.setResolution(150)
        printer.setOutputFormat(QPrinter.PdfFormat)
        printer.setPageLayout(QPageLayout(QPageSize(QPageSize.A4),
                                          QPageLayout.Portrait,
                                          QMarginsF(10, 12, 10, 12),
                                          QPageLayout.Millimeter))
        printer.setOutputFileName(path)
        doc.print_(printer)

    # -- Settings
    def _build_settings_tab(self):
        from sqlalchemy import text
        import csv
        from PySide6.QtWidgets import QMessageBox

        # ---------- durable schema for rules (v2) ----------
        def _ensure_settings_tables():
            with SessionLocal() as s:
                # Legacy shells remain; v2 tables hold what the UI edits.
                s.execute(text("""
                               CREATE TABLE IF NOT EXISTS cpf_rules_v2
                               (
                                   id INTEGER PRIMARY KEY AUTOINCREMENT,
                                   account_id TEXT NOT NULL,
                                   age_bracket TEXT NOT NULL,
                                   residency TEXT NOT NULL,
                                   pr_year INTEGER,
                                   salary_from REAL,
                                   salary_to REAL,
                                   total_pct_tw REAL,
                                   total_pct_tw_minus REAL,
                                   ee_pct_tw REAL,
                                   ee_pct_tw_minus REAL,
                                   cpf_total_cap REAL,
                                   cpf_employee_cap REAL,
                                   effective_from TEXT,
                                   notes TEXT
                               )"""))
                s.execute(text("""
                               CREATE TABLE IF NOT EXISTS shg_rules_v2
                               (
                                   id INTEGER PRIMARY KEY AUTOINCREMENT,
                                   account_id TEXT NOT NULL,
                                   shg TEXT NOT NULL,
                                   income_from REAL,
                                   income_to REAL,
                                   contribution_type TEXT,
                                   contribution_value REAL,
                                   effective_from TEXT,
                                   notes TEXT
                               )"""))
                s.execute(text("""
                               CREATE TABLE IF NOT EXISTS sdl_rules_v2
                               (
                                   id INTEGER PRIMARY KEY AUTOINCREMENT,
                                   account_id TEXT NOT NULL,
                                   salary_from REAL,
                                   salary_to REAL,
                                   rate_type TEXT,
                                   rate_value REAL,
                                   effective_from TEXT,
                                   notes TEXT
                               )"""))
                # Race map table used elsewhere
                s.execute(text("""
                               CREATE TABLE IF NOT EXISTS shg_race_map
                               (
                                   account_id TEXT NOT NULL,
                                   race TEXT NOT NULL,
                                   shg TEXT NOT NULL,
                                   PRIMARY KEY (account_id, race)
                               )"""))
                s.commit()

        _ensure_settings_tables()

        # ---------- helpers ----------
        def _mk_table(headers):
            t = QTableWidget(0, len(headers))
            t.setHorizontalHeaderLabels(headers)
            t.horizontalHeader().setSectionResizeMode(QHeaderView.ResizeToContents)
            t.verticalHeader().setVisible(False)
            t.setAlternatingRowColors(True)
            return t

        def _rf(x):
            try:
                return float(str(x).replace(",", "").replace("%", "").strip())
            except:
                return 0.0

        def _ri(x):
            try:
                xs = str(x).strip()
                return int(xs) if xs else None
            except:
                return None

        def _csv_export(tbl, headers, title):
            path, _ = QFileDialog.getSaveFileName(self, f"Export {title}", f"{title}.csv", "CSV Files (*.csv)")
            if not path: return
            with open(path, "w", newline="", encoding="utf-8") as f:
                w = csv.writer(f)
                w.writerow(headers)
                for r in range(tbl.rowCount()):
                    w.writerow([(tbl.item(r, c).text() if tbl.item(r, c) else "") for c in range(tbl.columnCount())])

        def _csv_import(tbl, headers, title):
            path, _ = QFileDialog.getOpenFileName(self, f"Import {title}", "", "CSV Files (*.csv)")
            if not path: return
            with open(path, newline="", encoding="utf-8") as f:
                rows = list(csv.reader(f))
            if not rows: return
            hdr = [h.strip() for h in rows[0]]
            if [h.lower() for h in hdr] != [h.lower() for h in headers]:
                QMessageBox.warning(self, "Import", f"Header mismatch.\nExpected: {headers}\nGot: {hdr}")
                return
            tbl.setRowCount(0)
            for data in rows[1:]:
                r = tbl.rowCount()
                tbl.insertRow(r)
                for c, val in enumerate(data[:len(headers)]):
                    tbl.setItem(r, c, QTableWidgetItem(val))

        def _csv_template(headers, title):
            path, _ = QFileDialog.getSaveFileName(self, f"{title} CSV Template", f"{title}_template.csv",
                                                  "CSV Files (*.csv)")
            if not path: return
            with open(path, "w", newline="", encoding="utf-8") as f:
                csv.writer(f).writerow(headers)
            QMessageBox.information(self, "Template", f"Created: {path}")

        def _list_defined_races():
            races = set()
            try:
                with SessionLocal() as s:
                    tbls = s.execute(text("SELECT name FROM sqlite_master WHERE type='table'")).fetchall()
                    names = [t.name for t in tbls]

                    def columns_of(table):
                        try:
                            cols = s.execute(text(f"PRAGMA table_info({table})")).fetchall()
                            return [c.name for c in cols]
                        except Exception:
                            return []

                    preferred = [
                        "employee_dropdowns", "dropdown_values", "dropdowns",
                        "settings_dropdowns", "hr_dropdowns", "lookup_values",
                        "meta_choices", "choices", "employee_meta",
                        "employee_settings", "hr_options", "hr_option_values"
                    ]
                    ordered = [t for t in preferred if t in names] + [t for t in names if t not in preferred]

                    for tbl in ordered:
                        cols = [c.lower() for c in columns_of(tbl)]
                        if not cols:
                            continue

                        direct_cols = [c for c in cols if "race" in c]
                        for rc in direct_cols:
                            try:
                                rows = s.execute(
                                    text(f"SELECT DISTINCT {rc} AS v FROM {tbl} WHERE {rc} IS NOT NULL")).fetchall()
                                for r in rows:
                                    v = getattr(r, "v", None)
                                    if v and str(v).strip():
                                        races.add(str(v).strip())
                            except Exception:
                                pass

                        group_cols = [c for c in cols if
                                      c in ("category", "group", "group_name", "type", "key", "field", "option_group")]
                        value_cols = [c for c in cols if c in ("value", "label", "name", "option", "text")]
                        for gc in group_cols:
                            for vc in value_cols:
                                try:
                                    rows = s.execute(text(
                                        f"SELECT DISTINCT {vc} AS v FROM {tbl} "
                                        f"WHERE lower({gc}) IN ('race','races') AND {vc} IS NOT NULL"
                                    )).fetchall()
                                    for r in rows:
                                        v = getattr(r, "v", None)
                                        if v and str(v).strip():
                                            races.add(str(v).strip())
                                except Exception:
                                    pass

                    if not races:
                        vals = s.query(Employee.race).filter(Employee.account_id == tenant_id()).all()
                        for (rv,) in vals:
                            if rv and str(rv).strip():
                                races.add(str(rv).strip())
            except Exception:
                try:
                    with SessionLocal() as s:
                        vals = s.query(Employee.race).filter(Employee.account_id == tenant_id()).all()
                        for (rv,) in vals:
                            if rv and str(rv).strip():
                                races.add(str(rv).strip())
                except Exception:
                    pass

            return sorted(races, key=lambda x: x.lower())

        sa = QScrollArea()
        sa.setWidgetResizable(True)
        sa.setVerticalScrollBarPolicy(Qt.ScrollBarAlwaysOn)
        sa.setHorizontalScrollBarPolicy(Qt.ScrollBarAsNeeded)
        sa.setFrameShape(QFrame.NoFrame)

        inner = QWidget()
        inner.setSizePolicy(QSizePolicy.Preferred, QSizePolicy.Minimum)
        v = QVBoxLayout(inner)
        v.setSpacing(12)
        inner.setContentsMargins(12, 12, 12, 12)

        # ---------- Voucher box ----------
        voucher_box = QGroupBox("Voucher Settings")
        f_v = QFormLayout(voucher_box)

        self.voucher_format = QLineEdit(globals().get("_VOUCHER_FMT", "SV-{YYYY}{MM}-{EMP}"))
        self.voucher_format.setMaximumWidth(340)
        self.voucher_preview = QLabel("")
        btn_preview = QPushButton("Preview")
        btn_preview.setMaximumWidth(120)
        btn_apply = QPushButton("Apply")
        btn_apply.setMaximumWidth(120)

        def _preview_code():
            sample = (self.voucher_format.text() or "SV-{YYYY}{MM}-{EMP}")
            code = (sample.replace("{YYYY}", "2025")
                    .replace("{MM}", "01")
                    .replace("{EMP}", "EMP001"))
            self.voucher_preview.setText(f"Preview: {code}")

        def _apply_format():
            fmt = (self.voucher_format.text().strip() or "SV-{YYYY}{MM}-{EMP}")
            globals()["_VOUCHER_FMT"] = fmt
            _save_voucher_format_to_db(fmt)
            _preview_code()
            try:
                self._refresh_voucher_preview()
            except Exception:
                pass

        btn_preview.clicked.connect(_preview_code)
        btn_apply.clicked.connect(_apply_format)

        row_fmt = QHBoxLayout()
        row_fmt.addWidget(btn_preview)
        row_fmt.addWidget(btn_apply)
        row_fmt.addStretch(1)
        f_v.addRow("Format", self.voucher_format)
        f_v.addRow("", row_fmt)
        f_v.addRow("", self.voucher_preview)

        stamp_row = QHBoxLayout()
        self.stamp_preview = QLabel("No stamp")
        self.stamp_preview.setMinimumSize(120, 60)
        self.stamp_preview.setStyleSheet("border:1px solid #ddd; padding:4px;")
        btn_up = QPushButton("Upload Stamp")
        btn_cl = QPushButton("Clear")
        btn_up.setMaximumWidth(140)
        btn_cl.setMaximumWidth(120)

        def _refresh_stamp_preview_from_b64(b64: Optional[str]):
            if not b64:
                self.stamp_preview.setText("No stamp")
                self.stamp_preview.setPixmap(QPixmap())
                return
            pix = QPixmap()
            pix.loadFromData(base64.b64decode(b64))
            self.stamp_preview.setPixmap(pix.scaled(140, 80, Qt.KeepAspectRatio, Qt.SmoothTransformation))
            self.stamp_preview.setText("")

        def _upload_stamp():
            path, _ = QFileDialog.getOpenFileName(self, "Select Company Stamp", "", "Images (*.png *.jpg *.jpeg *.gif)")
            if not path:
                return
            try:
                with open(path, "rb") as f:
                    raw = f.read()
                # persist into MAIN DB under current tenant
                with MainSession() as s:
                    row = s.query(CompanySettings).filter(CompanySettings.account_id == str(tenant_id())).first()
                    if not row:
                        row = CompanySettings(account_id=str(tenant_id()))
                        s.add(row)
                        s.flush()
                    row.stamp = raw
                    s.commit()

                # live preview
                b64 = base64.b64encode(raw).decode("ascii")
                self._company_stamp_b64 = b64
                globals()["_STAMP_B64"] = b64
                _refresh_stamp_preview_from_b64(b64)
                try:
                    self._refresh_voucher_preview()
                except Exception:
                    pass
            except Exception:
                pass

        def _clear_stamp():
            self._company_stamp_b64 = None
            globals()["_STAMP_B64"] = None
            try:
                with MainSession() as s:
                    row = s.query(CompanySettings).filter(CompanySettings.account_id == str(tenant_id())).first()
                    if row:
                        row.stamp = None
                        s.commit()
            except Exception:
                pass
            _refresh_stamp_preview_from_b64(None)
            try:
                self._refresh_voucher_preview()
            except Exception:
                pass

        btn_up.clicked.connect(_upload_stamp)
        btn_cl.clicked.connect(_clear_stamp)

        stamp_row.addWidget(self.stamp_preview)
        stamp_row.addSpacing(10)
        stamp_row.addWidget(btn_up)
        stamp_row.addWidget(btn_cl)
        stamp_row.addStretch(1)
        f_v.addRow("Company Stamp", stamp_row)

        v.addWidget(voucher_box)
        _preview_code()
        _refresh_stamp_preview_from_b64(self._company_stamp_b64)

        # ---------- CPF (v2 two-term structure) ----------
        cpf_headers = [
            "Age Bracket", "Residency", "Year (PR)",
            "Salary From", "Salary To",
            "Total % TW", "Total % (TW-500)", "EE % TW", "EE % (TW-500)",
            "CPF Total Cap", "CPF Employee Cap", "Effective From", "Notes"
        ]
        cpf_box = QGroupBox("CPF Rules")
        cpf_v = QVBoxLayout(cpf_box)
        cpf_hint = QLabel(
            "Two-term: X%×TW + Y%×max(TW-500,0). Enter X and Y. Caps optional. Effective From in DD/MM/YYYY.")
        cpf_hint.setStyleSheet("color:#6b7280;")
        cpf_v.addWidget(cpf_hint)
        self.cpf_tbl = _mk_table(cpf_headers)
        cpf_v.addWidget(self.cpf_tbl)
        row = QHBoxLayout()
        b_add = QPushButton("Add")
        b_del = QPushButton("Delete")
        b_imp = QPushButton("Import CSV")
        b_exp = QPushButton("Export CSV")
        b_tpl = QPushButton("CSV Template")
        b_val = QPushButton("Validate")
        b_del_all = QPushButton("Delete all")
        for b in (b_add, b_del): row.addWidget(b)
        row.addStretch(1)
        for b in (b_imp, b_exp, b_tpl, b_val, b_del_all): row.addWidget(b)
        cpf_v.addLayout(row)
        v.addWidget(cpf_box)

        # ---------- SHG (v2) ----------
        shg_headers = ["SHG", "Income From", "Income To", "Contribution Type", "Contribution Value", "Effective From",
                       "Notes"]
        shg_box = QGroupBox("SHG Rules")
        shg_v = QVBoxLayout(shg_box)
        shg_hint = QLabel(
            "Type: flat or percent. Value is number only. Effective From in DD/MM/YYYY. Race→SHG map controls which table applies.")
        shg_hint.setStyleSheet("color:#6b7280;")
        shg_v.addWidget(shg_hint)
        self.shg_tbl = _mk_table(shg_headers)
        shg_v.addWidget(self.shg_tbl)
        row2 = QHBoxLayout()
        s_add = QPushButton("Add")
        s_del = QPushButton("Delete")
        s_imp = QPushButton("Import CSV")
        s_exp = QPushButton("Export CSV")
        s_tpl = QPushButton("CSV Template")
        s_val = QPushButton("Validate")
        s_map = QPushButton("Manage Race→SHG")
        s_del_all = QPushButton("Delete all")
        for b in (s_add, s_del): row2.addWidget(b)
        row2.addStretch(1)
        for b in (s_imp, s_exp, s_tpl, s_val, s_map, s_del_all): row2.addWidget(b)
        shg_v.addLayout(row2)
        v.addWidget(shg_box)

        # ---------- SDL (v2) ----------
        sdl_headers = ["Salary From", "Salary To", "Rate Type", "Rate Value", "Effective From", "Notes"]
        sdl_box = QGroupBox("SDL Rules")
        sdl_v = QVBoxLayout(sdl_box)
        sdl_hint = QLabel(
            "Rate Type: percent or flat. If percent, enter 0.25 for 0.25%. Blank 'To' = no upper limit. Effective From in DD/MM/YYYY.")
        sdl_hint.setStyleSheet("color:#6b7280;")
        sdl_v.addWidget(sdl_hint)
        self.sdl_tbl = _mk_table(sdl_headers)
        sdl_v.addWidget(self.sdl_tbl)
        row3 = QHBoxLayout()
        d_add = QPushButton("Add")
        d_del = QPushButton("Delete")
        d_imp = QPushButton("Import CSV")
        d_exp = QPushButton("Export CSV")
        d_tpl = QPushButton("CSV Template")
        d_val = QPushButton("Validate")
        d_del_all = QPushButton("Delete all")
        for b in (d_add, d_del): row3.addWidget(b)
        row3.addStretch(1)
        for b in (d_imp, d_exp, d_tpl, d_val, d_del_all): row3.addWidget(b)
        sdl_v.addLayout(row3)
        v.addWidget(sdl_box)

        # ---------- persistence: save / load / delete-all ----------
        acct = lambda: str(tenant_id())

        def _save_cpf_rules():
            with SessionLocal() as s:
                s.execute(text("DELETE FROM cpf_rules_v2 WHERE account_id=:a"), {"a": acct()})
                for r in range(self.cpf_tbl.rowCount()):
                    g = lambda c: (self.cpf_tbl.item(r, c).text().strip() if self.cpf_tbl.item(r, c) else "")
                    s.execute(text("""
                                   INSERT INTO cpf_rules_v2(account_id, age_bracket, residency, pr_year, salary_from,
                                                            salary_to,
                                                            total_pct_tw, total_pct_tw_minus, ee_pct_tw,
                                                            ee_pct_tw_minus,
                                                            cpf_total_cap, cpf_employee_cap, effective_from, notes)
                                   VALUES (:a, :age, :res, :yr, :sf, :st, :ttw, :ttwm, :eetw, :eetwm, :ct, :ce, :eff,
                                           :notes)"""), {
                                  "a": acct(),
                                  "age": g(0), "res": g(1), "yr": _ri(g(2)),
                                  "sf": _rf(g(3)), "st": _rf(g(4)),
                                  "ttw": _rf(g(5)), "ttwm": _rf(g(6)),
                                  "eetw": _rf(g(7)), "eetwm": _rf(g(8)),
                                  "ct": _rf(g(9)), "ce": _rf(g(10)),
                                  "eff": g(11), "notes": g(12)
                              })
                s.commit()

        def _load_cpf_rules():
            self.cpf_tbl.setRowCount(0)
            with SessionLocal() as s:
                rows = s.execute(text("""
                                      SELECT age_bracket,
                                             residency,
                                             pr_year,
                                             salary_from,
                                             salary_to,
                                             total_pct_tw,
                                             total_pct_tw_minus,
                                             ee_pct_tw,
                                             ee_pct_tw_minus,
                                             cpf_total_cap,
                                             cpf_employee_cap,
                                             effective_from,
                                             notes
                                      FROM cpf_rules_v2
                                      WHERE account_id = :a
                                      ORDER BY id ASC
                                      """), {"a": acct()}).fetchall()
            for row in rows:
                r = self.cpf_tbl.rowCount()
                self.cpf_tbl.insertRow(r)
                vals = [
                    row.age_bracket or "", row.residency or "",
                    "" if row.pr_year is None else str(row.pr_year),
                    f"{(row.salary_from or 0):g}", f"{(row.salary_to or 0):g}",
                    f"{(row.total_pct_tw or 0):g}", f"{(row.total_pct_tw_minus or 0):g}",
                    f"{(row.ee_pct_tw or 0):g}", f"{(row.ee_pct_tw_minus or 0):g}",
                    f"{(row.cpf_total_cap or 0):g}", f"{(row.cpf_employee_cap or 0):g}",
                    row.effective_from or "", row.notes or ""
                ]
                for c, v in enumerate(vals):
                    self.cpf_tbl.setItem(r, c, QTableWidgetItem(v))

        def _save_shg_rules():
            with SessionLocal() as s:
                s.execute(text("DELETE FROM shg_rules_v2 WHERE account_id=:a"), {"a": acct()})
                for r in range(self.shg_tbl.rowCount()):
                    g = lambda c: (self.shg_tbl.item(r, c).text().strip() if self.shg_tbl.item(r, c) else "")
                    s.execute(text("""
                                   INSERT INTO shg_rules_v2(account_id, shg, income_from, income_to,
                                                            contribution_type, contribution_value, effective_from,
                                                            notes)
                                   VALUES (:a, :shg, :f, :t, :typ, :val, :eff, :notes)"""), {
                                  "a": acct(),
                                  "shg": g(0).upper(),
                                  "f": _rf(g(1)), "t": _rf(g(2)),
                                  "typ": g(3).lower(), "val": _rf(g(4)),
                                  "eff": g(5), "notes": g(6)
                              })
                s.commit()

        def _load_shg_rules():
            self.shg_tbl.setRowCount(0)
            with SessionLocal() as s:
                rows = s.execute(text("""
                                      SELECT shg,
                                             income_from,
                                             income_to,
                                             contribution_type,
                                             contribution_value,
                                             effective_from,
                                             notes
                                      FROM shg_rules_v2
                                      WHERE account_id = :a
                                      ORDER BY id ASC
                                      """), {"a": acct()}).fetchall()
            for row in rows:
                r = self.shg_tbl.rowCount()
                self.shg_tbl.insertRow(r)
                vals = [
                    row.shg or "", f"{(row.income_from or 0):g}", f"{(row.income_to or 0):g}",
                    row.contribution_type or "", f"{(row.contribution_value or 0):g}",
                    row.effective_from or "", row.notes or ""
                ]
                for c, v in enumerate(vals):
                    self.shg_tbl.setItem(r, c, QTableWidgetItem(v))

        def _save_sdl_rules():
            with SessionLocal() as s:
                s.execute(text("DELETE FROM sdl_rules_v2 WHERE account_id=:a"), {"a": acct()})
                for r in range(self.sdl_tbl.rowCount()):
                    g = lambda c: (self.sdl_tbl.item(r, c).text().strip() if self.sdl_tbl.item(r, c) else "")
                    s.execute(text("""
                                   INSERT INTO sdl_rules_v2(account_id, salary_from, salary_to, rate_type, rate_value,
                                                            effective_from, notes)
                                   VALUES (:a, :f, :t, :typ, :val, :eff, :notes)"""), {
                                  "a": acct(),
                                  "f": _rf(g(0)), "t": _rf(g(1)),
                                  "typ": g(2).lower(), "val": _rf(g(3)),
                                  "eff": g(4), "notes": g(5)
                              })
                s.commit()

        def _load_sdl_rules():
            self.sdl_tbl.setRowCount(0)
            with SessionLocal() as s:
                rows = s.execute(text("""
                                      SELECT salary_from, salary_to, rate_type, rate_value, effective_from, notes
                                      FROM sdl_rules_v2
                                      WHERE account_id = :a
                                      ORDER BY id ASC
                                      """), {"a": acct()}).fetchall()
            for row in rows:
                r = self.sdl_tbl.rowCount()
                self.sdl_tbl.insertRow(r)
                vals = [
                    f"{(row.salary_from or 0):g}", f"{(row.salary_to or 0):g}",
                    row.rate_type or "", f"{(row.rate_value or 0):g}",
                    row.effective_from or "", row.notes or ""
                ]
                for c, v in enumerate(vals):
                    self.sdl_tbl.setItem(r, c, QTableWidgetItem(v))

        def _delete_all_cpf():
            if QMessageBox.question(self, "Delete all", "Delete all CPF rules?") == QMessageBox.Yes:
                with SessionLocal() as s:
                    s.execute(text("DELETE FROM cpf_rules_v2 WHERE account_id=:a"), {"a": acct()})
                    s.commit()
                self.cpf_tbl.setRowCount(0)

        def _delete_all_shg():
            if QMessageBox.question(self, "Delete all", "Delete all SHG rules?") == QMessageBox.Yes:
                with SessionLocal() as s:
                    s.execute(text("DELETE FROM shg_rules_v2 WHERE account_id=:a"), {"a": acct()})
                    s.commit()
                self.shg_tbl.setRowCount(0)

        def _delete_all_sdl():
            if QMessageBox.question(self, "Delete all", "Delete all SDL rules?") == QMessageBox.Yes:
                with SessionLocal() as s:
                    s.execute(text("DELETE FROM sdl_rules_v2 WHERE account_id=:a"), {"a": acct()})
                    s.commit()
                self.sdl_tbl.setRowCount(0)

        # ---------- wire buttons ----------
        b_add.clicked.connect(lambda: self.cpf_tbl.insertRow(self.cpf_tbl.rowCount()))
        b_del.clicked.connect(lambda: [self.cpf_tbl.removeRow(r) for r in
                                       sorted({ix.row() for ix in self.cpf_tbl.selectedIndexes()}, reverse=True)])
        b_imp.clicked.connect(lambda: _csv_import(self.cpf_tbl, cpf_headers, "CPF"))
        b_exp.clicked.connect(lambda: _csv_export(self.cpf_tbl, cpf_headers, "CPF"))
        b_tpl.clicked.connect(lambda: _csv_template(cpf_headers, "CPF"))

        def _on_validate_cpf():
            errs = _validate_cpf(self.cpf_tbl)
            if errs:
                QMessageBox.information(self, "CPF Validate", "\n".join(errs))
            else:
                _save_cpf_rules()
                QMessageBox.information(self, "CPF Validate", "OK. Saved.")

        b_val.clicked.connect(_on_validate_cpf)
        b_del_all.clicked.connect(_delete_all_cpf)

        s_add.clicked.connect(lambda: self.shg_tbl.insertRow(self.shg_tbl.rowCount()))
        s_del.clicked.connect(lambda: [self.shg_tbl.removeRow(r) for r in
                                       sorted({ix.row() for ix in self.shg_tbl.selectedIndexes()}, reverse=True)])
        s_imp.clicked.connect(lambda: _csv_import(self.shg_tbl, shg_headers, "SHG"))
        s_exp.clicked.connect(lambda: _csv_export(self.shg_tbl, shg_headers, "SHG"))
        s_tpl.clicked.connect(lambda: _csv_template(shg_headers, "SHG"))

        def _on_validate_shg():
            errs = _validate_shg(self.shg_tbl)
            if errs:
                QMessageBox.information(self, "SHG Validate", "\n".join(errs))
            else:
                _save_shg_rules()
                QMessageBox.information(self, "SHG Validate", "OK. Saved.")

        s_val.clicked.connect(_on_validate_shg)
        s_del_all.clicked.connect(_delete_all_shg)

        def _open_race_shg_map():
            dlg = QDialog(self)
            dlg.setWindowTitle("Race → SHG Mapping")
            lay = QVBoxLayout(dlg)
            info = QLabel("Map each Race to an SHG. Races are pulled from Employee dropdown settings.")
            info.setStyleSheet("color:#6b7280;")
            lay.addWidget(info)

            tbl = QTableWidget(0, 2)
            tbl.setHorizontalHeaderLabels(["Race", "SHG"])
            tbl.horizontalHeader().setSectionResizeMode(QHeaderView.ResizeToContents)
            lay.addWidget(tbl, 1)

            races = _list_defined_races()
            if not races:
                with SessionLocal() as s:
                    races = sorted({(e.race or "").strip() for e in
                                    s.query(Employee).filter(Employee.account_id == tenant_id()).all()
                                    if (e.race or "").strip()}, key=lambda x: x.lower())

            with SessionLocal() as s:
                rows = s.execute(text("SELECT race, shg FROM shg_race_map WHERE account_id=:a"),
                                 {"a": str(tenant_id())}).fetchall()
                existing = {(r.race or "").strip().lower(): (r.shg or "").strip().upper() for r in rows}

            options = ["MBMF", "CDAC", "SINDA", "ECF", "OTHERS"]  # added OTHERS
            for rname in races:
                r = tbl.rowCount()
                tbl.insertRow(r)
                it = QTableWidgetItem(rname)
                it.setFlags(it.flags() & ~Qt.ItemIsEditable)
                tbl.setItem(r, 0, it)
                combo = QComboBox()
                combo.addItems(options)
                pre = existing.get(rname.strip().lower(), "")
                if pre in options:
                    combo.setCurrentText(pre)
                tbl.setCellWidget(r, 1, combo)

            btns = QDialogButtonBox(QDialogButtonBox.Save | QDialogButtonBox.Close)
            lay.addWidget(btns)

            def _save_map():
                with SessionLocal() as s:
                    s.execute(text("DELETE FROM shg_race_map WHERE account_id=:a"), {"a": str(tenant_id())})
                    for r in range(tbl.rowCount()):
                        race = (tbl.item(r, 0).text() if tbl.item(r, 0) else "").strip()
                        shg = (tbl.cellWidget(r, 1).currentText() if tbl.cellWidget(r, 1) else "").strip().upper()
                        if not race or not shg:
                            continue
                        s.execute(text("""
                                       INSERT INTO shg_race_map(account_id, race, shg)
                                       VALUES (:a, :r, :s) ON CONFLICT(account_id, race) DO
                                       UPDATE SET shg=excluded.shg
                                       """), {"a": str(tenant_id()), "r": race, "s": shg})
                    s.commit()
                from PySide6.QtWidgets import QMessageBox
                QMessageBox.information(dlg, "Race→SHG", "Saved.")
                dlg.accept()

            btns.accepted.connect(_save_map)
            btns.rejected.connect(dlg.reject)
            dlg.resize(560, 440)
            dlg.exec()

        s_map.clicked.connect(_open_race_shg_map)

        d_add.clicked.connect(lambda: self.sdl_tbl.insertRow(self.sdl_tbl.rowCount()))
        d_del.clicked.connect(lambda: [self.sdl_tbl.removeRow(r) for r in
                                       sorted({ix.row() for ix in self.sdl_tbl.selectedIndexes()}, reverse=True)])
        d_imp.clicked.connect(lambda: _csv_import(self.sdl_tbl, sdl_headers, "SDL"))
        d_exp.clicked.connect(lambda: _csv_export(self.sdl_tbl, sdl_headers, "SDL"))
        d_tpl.clicked.connect(lambda: _csv_template(sdl_headers, "SDL"))

        def _on_validate_sdl():
            errs = _validate_sdl(self.sdl_tbl)
            if errs:
                QMessageBox.information(self, "SDL Validate", "\n".join(errs))
            else:
                _save_sdl_rules()
                QMessageBox.information(self, "SDL Validate", "OK. Saved.")

        d_val.clicked.connect(_on_validate_sdl)
        d_del_all.clicked.connect(_delete_all_sdl)

        # ---------- initial load from DB ----------
        _load_cpf_rules()
        _load_shg_rules()
        _load_sdl_rules()

        sa.setWidget(inner)
        self.tabs.addTab(sa, "Settings")

        try:
            _preview_code()
        except Exception:
            pass


from PySide6.QtWidgets import QMessageBox


def _validate_cpf(tbl):
    import re
    errs = []

    def rf(x):
        try:
            return float(str(x).replace(",", "").replace("%", "").strip())
        except:
            return 0.0

    def ri(x):
        try:
            xs = str(x).strip()
            return int(xs) if xs else None
        except:
            return None

    # Date validator: prefer DD/MM/YYYY, also accept DD-MM-YYYY, YYYY-MM-DD, YYYY/MM/DD
    def rd(x):
        s = (str(x or "").strip())
        if not s:
            return None
        for fmt in ("%d/%m/%Y", "%d-%m-%Y", "%Y-%m-%d", "%Y/%m/%d"):
            try:
                datetime.strptime(s, fmt)
                return True
            except Exception:
                pass
        return False

    for r in range(tbl.rowCount()):
        age = (tbl.item(r, 0).text().strip() if tbl.item(r, 0) else "")
        resid = (tbl.item(r, 1).text().strip() if tbl.item(r, 1) else "")
        yr = (tbl.item(r, 2).text().strip() if tbl.item(r, 2) else "")
        sal_from = (tbl.item(r, 3).text().strip() if tbl.item(r, 3) else "0")
        sal_to = (tbl.item(r, 4).text().strip() if tbl.item(r, 4) else "0")

        t_tw = (tbl.item(r, 5).text().strip() if tbl.item(r, 5) else "0")
        t_m = (tbl.item(r, 6).text().strip() if tbl.item(r, 6) else "0")
        ee_tw = (tbl.item(r, 7).text().strip() if tbl.item(r, 7) else "0")
        ee_m = (tbl.item(r, 8).text().strip() if tbl.item(r, 8) else "0")

        cap_total = (tbl.item(r, 9).text().strip() if tbl.item(r, 9) else "0")
        cap_ee = (tbl.item(r, 10).text().strip() if tbl.item(r, 10) else "0")
        eff_from = (tbl.item(r, 11).text().strip() if tbl.item(r, 11) else "")

        s_from = rf(sal_from); s_to = rf(sal_to)
        y = ri(yr)

        if not age or not resid: errs.append(f"Row {r + 1}: missing Age/Residency")
        if age and not re.match(r"^(<=?\d+|>=?\d+|\d+\-\d+|>\d+)$", age.replace(" ", "")):
            errs.append(f"Row {r + 1}: age bracket format")
        if s_from < 0 or s_to < 0: errs.append(f"Row {r + 1}: negative salary range")
        if s_to and s_to < s_from: errs.append(f"Row {r + 1}: Salary To < Salary From")

        for lab, val in (("Total % TW", t_tw), ("Total % (TW-500)", t_m), ("EE % TW", ee_tw), ("EE % (TW-500)", ee_m)):
            try:
                _ = rf(val)
                if rf(val) < 0: errs.append(f"Row {r + 1}: {lab} negative")
            except Exception:
                errs.append(f"Row {r + 1}: {lab} invalid")

        ct = rf(cap_total); ce = rf(cap_ee)
        if y is not None and y < 0: errs.append(f"Row {r + 1}: Year(PR) invalid")
        if ct < 0: errs.append(f"Row {r + 1}: CPF Total Cap cannot be negative")
        if ce < 0: errs.append(f"Row {r + 1}: CPF Employee Cap cannot be negative")
        if eff_from and not rd(eff_from): errs.append(f"Row {r + 1}: Effective From date must be DD/MM/YYYY")
    return errs


def _validate_shg(tbl):
    errs = []

    def rf(x):
        try:
            return float(str(x).replace(",", "").strip())
        except Exception:
            return 0.0

    def rd(x):
        s = (str(x or "").strip())
        if not s:
            return None
        for fmt in ("%d/%m/%Y", "%d-%m-%Y", "%Y-%m-%d", "%Y/%m/%d"):
            try:
                datetime.strptime(s, fmt)
                return True
            except Exception:
                pass
        return False

    valid_shg = {"MBMF", "CDAC", "SINDA", "ECF", "OTHERS"}  # OTHERS added
    valid_typ = {"flat", "percent"}

    for r in range(tbl.rowCount()):
        shg = (tbl.item(r, 0).text().strip().upper() if tbl.item(r, 0) else "")
        lo = rf(tbl.item(r, 1).text() if tbl.item(r, 1) else "0")
        hi = rf(tbl.item(r, 2).text() if tbl.item(r, 2) else "0")
        ctyp = (tbl.item(r, 3).text().strip().lower() if tbl.item(r, 3) else "")
        cval = rf(tbl.item(r, 4).text() if tbl.item(r, 4) else "0")
        eff  = (tbl.item(r, 5).text().strip() if tbl.item(r, 5) else "")

        if shg not in valid_shg: errs.append(f"Row {r + 1}: SHG must be one of {sorted(valid_shg)}")
        if lo < 0 or hi < 0 or cval < 0: errs.append(f"Row {r + 1}: negative number")
        if hi and hi < lo: errs.append(f"Row {r + 1}: Income To < Income From")
        if ctyp not in valid_typ: errs.append(f"Row {r + 1}: Contribution Type must be flat or percent")
        if eff and not rd(eff): errs.append(f"Row {r + 1}: Effective From date must be DD/MM/YYYY")
    return errs


def _validate_sdl(tbl):
    errs = []
    def rf(x):
        try:
            return float(str(x).replace(",", "").replace("%", "").strip())
        except Exception:
            return 0.0

    def rd(x):
        s = (str(x or "").strip())
        if not s:
            return None
        for fmt in ("%d/%m/%Y", "%d-%m-%Y", "%Y-%m-%d", "%Y/%m/%d"):
            try:
                datetime.strptime(s, fmt)
                return True
            except Exception:
                pass
        return False

    valid_typ = {"flat", "percent"}

    for r in range(tbl.rowCount()):
        lo = rf(tbl.item(r, 0).text() if tbl.item(r, 0) else "0")
        hi = rf(tbl.item(r, 1).text() if tbl.item(r, 1) else "0")
        rtyp = (tbl.item(r, 2).text().strip().lower() if tbl.item(r, 2) else "")
        rval = rf(tbl.item(r, 3).text() if tbl.item(r, 3) else "0")
        eff  = (tbl.item(r, 4).text().strip() if tbl.item(r, 4) else "")

        if hi and hi < lo: errs.append(f"Row {r + 1}: Salary To < Salary From")
        if rtyp not in valid_typ: errs.append(f"Row {r + 1}: Rate Type must be flat or percent")
        if rval < 0: errs.append(f"Row {r + 1}: Rate Value cannot be negative")
        if eff and not rd(eff): errs.append(f"Row {r + 1}: Effective From date must be DD/MM/YYYY")
    return errs<|MERGE_RESOLUTION|>--- conflicted
+++ resolved
@@ -737,15 +737,11 @@
 
             rows = _cpf_rows()
             for age_value in age_candidates:
-<<<<<<< HEAD
-                best_row = None
-                best_key = None
-
-                for idx, (
+                for (
                         age_br, resid_row, pr_year, sal_lo, sal_hi,
                         tot_pct_tw, tot_pct_tw_m, ee_pct_tw, ee_pct_tw_m,
                         cap_total, cap_ee, eff_from
-                ) in enumerate(rows):
+                ) in rows:
 
                     if resid_row.strip().lower() != resid_emp:
                         continue
@@ -753,20 +749,6 @@
                         continue
                     if not _match_age(age_br, age_value):
                         continue
-=======
-                for (
-                        age_br, resid_row, pr_year, sal_lo, sal_hi,
-                        tot_pct_tw, tot_pct_tw_m, ee_pct_tw, ee_pct_tw_m,
-                        cap_total, cap_ee, eff_from
-                ) in rows:
-
-                    if resid_row.strip().lower() != resid_emp:
-                        continue
-                    if eff_from and eff_from > on_date:
-                        continue
-                    if not _match_age(age_br, age_value):
-                        continue
->>>>>>> 07b2fa6a
                     if sal_lo and tw < sal_lo:
                         continue
                     if sal_hi and tw > sal_hi:
@@ -775,43 +757,6 @@
                         if pry is None or pry != pr_year:
                             continue
 
-<<<<<<< HEAD
-                    eff_key = eff_from or date.min
-                    sal_lo_val = sal_lo or 0.0
-                    sal_hi_val = sal_hi if sal_hi else float("inf")
-                    key = (eff_key, sal_lo_val, -sal_hi_val, -idx)
-
-                    if best_key is None or key > best_key:
-                        best_key = key
-                        best_row = (
-                            tot_pct_tw, tot_pct_tw_m, ee_pct_tw, ee_pct_tw_m,
-                            cap_total, cap_ee
-                        )
-
-                if best_row is None:
-                    continue
-
-                tot_pct_tw, tot_pct_tw_m, ee_pct_tw, ee_pct_tw_m, cap_total, cap_ee = best_row
-                off = _CPF_TW_MINUS_OFFSET
-
-                total_term1 = tw * (tot_pct_tw / 100.0)
-                total_term2 = max(tw - off, 0.0) * (tot_pct_tw_m / 100.0)
-                ee_term1 = tw * (ee_pct_tw / 100.0)
-                ee_term2 = max(tw - off, 0.0) * (ee_pct_tw_m / 100.0)
-
-                total_raw = total_term1 + total_term2
-                ee_raw = ee_term1 + ee_term2
-
-                if cap_total:
-                    total_raw = min(total_raw, cap_total)
-                if cap_ee:
-                    ee_raw = min(ee_raw, cap_ee)
-
-                total_val = _round_dollar_half_up(total_raw)
-                ee_val = _floor_dollar(ee_raw)
-                er_val = float(max(total_val - ee_val, 0.0))
-                return ee_val, er_val, float(ee_val + er_val)
-=======
                     base_total = min(tw, cap_total) if cap_total else tw
                     base_ee = min(tw, cap_ee) if cap_ee else tw
                     off = _CPF_TW_MINUS_OFFSET
@@ -825,7 +770,6 @@
                     ee_val = _floor_dollar(ee_term1 + ee_term2)
                     er_val = float(max(total_val - ee_val, 0.0))
                     return ee_val, er_val, float(ee_val + er_val)
->>>>>>> 07b2fa6a
 
             return 0.0, 0.0, 0.0
 
