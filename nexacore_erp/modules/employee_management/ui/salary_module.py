# salary_module.py
from __future__ import annotations

import base64
import csv
from calendar import month_name
from datetime import date, datetime
from typing import List, Tuple, Optional

from PySide6.QtCore import Qt, QMarginsF
from PySide6.QtGui import QTextDocument, QPageSize, QPageLayout, QFont, QPixmap
from PySide6.QtPrintSupport import QPrinter
from PySide6.QtWidgets import (
    QWidget, QTabWidget, QVBoxLayout, QHBoxLayout, QLabel, QLineEdit, QTableWidget,
    QTableWidgetItem, QPushButton, QComboBox, QFileDialog, QHeaderView, QGroupBox,
    QFormLayout, QTextBrowser, QSizePolicy, QScrollArea, QFrame, QDialog,
    QDialogButtonBox, QAbstractItemView  # added
)

from ....core.database import get_employee_session as SessionLocal, get_main_session as MainSession
from ....core.tenant import id as tenant_id
from ....core.events import employee_events
from ..models import Employee, DropdownOption
from ....core.models import CompanySettings

# -------- Roles & Access manifest --------
MODULE_KEY = "salary_management"
MODULE_NAME = "Salary Management"
SUBMODULES = [
    ("summary",  "Summary"),
    ("review",   "Salary Review"),
    ("vouchers", "Salary Vouchers"),
    ("settings", "Settings"),
]

def module_manifest() -> dict:
    return {
        "key": MODULE_KEY,
        "name": MODULE_NAME,
        "submodules": [{"key": k, "name": n} for k, n in SUBMODULES],
    }

# ---------- globals / helpers ----------
_VOUCHER_FMT = "SV-{YYYY}{MM}-{EMP}"  # default; load/persist via payroll_settings table
_STAMP_B64: Optional[str] = None  # set from Settings → Upload Company Stamp

# CPF two-term offset constant requested: TW minus 500
# Keep this constant unless future policy changes.
_CPF_TW_MINUS_OFFSET = 500.0


def _ensure_payroll_settings_table():
    from sqlalchemy import text
    with MainSession() as s:
        s.execute(text("""
            CREATE TABLE IF NOT EXISTS payroll_settings (
                account_id     TEXT PRIMARY KEY NOT NULL,
                voucher_format TEXT
            );
        """))
        s.commit()


def _load_voucher_format_from_db() -> None:
    """Load persisted voucher format into global _VOUCHER_FMT."""
    from sqlalchemy import text
    global _VOUCHER_FMT
    try:
        _ensure_payroll_settings_table()
        with MainSession() as s:
            row = s.execute(
                text("SELECT voucher_format FROM payroll_settings WHERE account_id=:a"),
                {"a": str(tenant_id())}
            ).fetchone()
            if row and (row.voucher_format or "").strip():
                _VOUCHER_FMT = row.voucher_format.strip()
    except Exception:
        # keep default if anything fails
        pass


def _save_voucher_format_to_db(fmt: str) -> None:
    from sqlalchemy import text
    try:
        _ensure_payroll_settings_table()
        with MainSession() as s:
            s.execute(
                text("""
                    INSERT INTO payroll_settings(account_id, voucher_format)
                    VALUES (:a, :f)
                    ON CONFLICT(account_id) DO UPDATE SET voucher_format=excluded.voucher_format
                """),
                {"a": str(tenant_id()), "f": fmt}
            )
            s.commit()
    except Exception:
        pass


def _dropdown_values(category: str) -> list[str]:
    """Return dropdown values (trimmed) for a category from Employee settings."""
    try:
        with SessionLocal() as s:
            rows = (s.query(DropdownOption.value)
                    .filter(DropdownOption.account_id == tenant_id(),
                            DropdownOption.category == category)
                    .order_by(DropdownOption.value)
                    .all())
        return [str(r[0]).strip() for r in rows if (r[0] or "").strip()]
    except Exception:
        return []


def _format_voucher_code(emp: Employee | None, year: int, month_index_1: int) -> str:
    tpl = globals().get("_VOUCHER_FMT", "SV-{YYYY}{MM}-{EMP}") or "SV-{YYYY}{MM}-{EMP}"
    emp_code = (getattr(emp, "code", "") or "EMP001")
    mm = f"{month_index_1:02d}"
    return (tpl.replace("{YYYY}", str(year))
            .replace("{MM}", mm)
            .replace("{EMP}", emp_code))


def _img_data_uri(png_bytes: bytes | None, fallback_label: str = "Logo") -> str:
    if png_bytes:
        b64 = base64.b64encode(png_bytes).decode("ascii")
        return (
            "<img src=\"data:image/png;base64,"
            f"{b64}\" style=\"max-height:64px;max-width:160px;object-fit:contain;\"/>"
        )
    return (
        "<div style=\"height:64px;width:160px;border:1px solid #cfcfcf;border-radius:6px;"
        "display:flex;align-items:center;justify-content:center;color:#9aa0a6;font-size:12px;\">"
        f"{fallback_label}</div>"
    )


def _detect_mime(data: bytes | None) -> str:
    if not data:
        return "image/png"
    b0 = data[:8]
    if b0.startswith(b"\x89PNG\r\n\x1a\n"):
        return "image/png"
    if b0.startswith(b"\xff\xd8"):
        return "image/jpeg"
    if b0.startswith(b"GIF8"):
        return "image/gif"
    return "application/octet-stream"


def _stamp_img_html(cs: CompanySettings | None) -> str:
    raw = getattr(cs, "stamp", None) if cs else None
    if not raw and _STAMP_B64:
        raw = base64.b64decode(_STAMP_B64)
    if not raw:
        return ""
    mime = _detect_mime(raw)
    b64 = base64.b64encode(raw).decode("ascii")
    return (
        f'<img src="data:{mime};base64,{b64}" '
        'width="128" height="128" '
        'style="display:inline-block;width:128px;height:128px;object-fit:contain;opacity:0.85;vertical-align:bottom;"/>'
    )


def _month_names() -> List[str]:
    return [month_name[i] for i in range(1, 13)]


def _employees() -> List[Tuple[int, str, str]]:
    with SessionLocal() as s:
        rows = (
            s.query(Employee)
            .filter(Employee.account_id == tenant_id())
            .order_by(Employee.full_name)
            .all()
        )
        return [(r.id, r.full_name or "", r.code or "") for r in rows]


def _company() -> CompanySettings | None:
    with MainSession() as s:
        row = s.query(CompanySettings).filter(CompanySettings.account_id == str(tenant_id())).first()
        if not row:
            row = CompanySettings(account_id=str(tenant_id()))
            s.add(row)
            s.commit()
            s.refresh(row)
        return row


def _voucher_html(
        cs: CompanySettings | None,
        emp: Employee | None,
        year: int,
        month_index_1: int,
        line: Optional[dict] = None,
) -> str:
    import html
    # --- company ---
    company_name = (cs.name if cs else "") or "Company Name"
    detail1 = (cs.detail1 if cs else "") or "Company details line 1"
    detail2 = (cs.detail2 if cs else "") or "Company details line 2"
    logo_html = _img_data_uri(getattr(cs, "logo", None), "Logo")
    stamp_html = _stamp_img_html(cs)

    # --- employee snapshot ---
    emp_name = getattr(emp, "full_name", "") or "—"
    emp_code = getattr(emp, "code", "") or "—"
    id_no = getattr(emp, "identification_number", "") or getattr(emp, "nric", "") or "—"
    bank = getattr(emp, "bank", "") or "—"
    acct = getattr(emp, "bank_account", "") or "—"

    # --- figures (defaults from employee fields) ---
    basic = float(getattr(emp, "basic_salary", 0.0) or 0.0)
    comm = float(getattr(emp, "commission", 0.0) or 0.0)
    incent = float(getattr(emp, "incentives", 0.0) or 0.0)
    allow = float(getattr(emp, "allowance", 0.0) or 0.0)

    pt_rate = float(getattr(emp, "parttime_rate", getattr(emp, "part_time_rate", 0.0)) or 0.0)
    pt_hrs = float(getattr(emp, "part_time_hours", 0.0) or 0.0)

    ot_rate = float(getattr(emp, "overtime_rate", 0.0) or 0.0)
    ot_hrs = float(getattr(emp, "overtime_hours", 0.0) or 0.0)

    advance = float(getattr(emp, "advance", 0.0) or 0.0)
    shg = float(getattr(emp, "shg", 0.0) or 0.0)
    adjustment = 0.0

    cpf_emp = float(getattr(emp, "cpf_employee", 0.0) or 0.0)
    cpf_er = float(getattr(emp, "cpf_employer", 0.0) or 0.0)

    sdl = float(getattr(emp, "sdl", 0.0) or 0.0)
    levy = float(getattr(emp, "levy", 0.0) or 0.0)

    # --- override from batch line if available ---
    if line:
        basic = float(line.get("basic_salary", basic) or 0.0)
        comm = float(line.get("commission", comm) or 0.0)
        incent = float(line.get("incentives", incent) or 0.0)
        allow = float(line.get("allowance", allow) or 0.0)
        ot_rate = float(line.get("overtime_rate", ot_rate) or 0.0)
        ot_hrs = float(line.get("overtime_hours", ot_hrs) or 0.0)
        pt_rate = float(line.get("part_time_rate", pt_rate) or 0.0)
        pt_hrs = float(line.get("part_time_hours", pt_hrs) or 0.0)
        levy = float(line.get("levy", levy) or 0.0)
        advance = float(line.get("advance", advance) or 0.0)
        shg = float(line.get("shg", shg) or 0.0)
        sdl = float(line.get("sdl", sdl) or 0.0)
        cpf_emp = float(line.get("cpf_emp", cpf_emp) or 0.0)
        cpf_er = float(line.get("cpf_er", cpf_er) or 0.0)
        adjustment = float(line.get("adjustment", adjustment) or 0.0)

    pt_amt = pt_rate * pt_hrs
    ot_amt = ot_rate * ot_hrs
    cpf_total = cpf_emp + cpf_er

    gross_base = basic + comm + incent + allow + pt_amt + ot_amt
    gross = gross_base + adjustment
    ded_only = advance + shg
    net_pay = gross - ded_only - cpf_emp

    ym = f"{month_name[month_index_1]} {year}"
    code = _format_voucher_code(emp, year, month_index_1)

    def money(x: float) -> str:
        try:
            return f"{float(x):,.2f}"
        except Exception:
            return "0.00"

    show_warn = (line is None) and (
                gross == 0 and adjustment == 0 and ded_only == 0 and cpf_emp == 0 and cpf_er == 0 and sdl == 0 and levy == 0)

    return f"""<!doctype html>
<html>
<head>
<meta charset="utf-8"/>
<title>Salary Voucher</title>
<style>
  html, body {{ font-size: 13px; }}
  body {{ margin:0; background:#ffffff; color:#111827; font-family:Segoe UI, Arial, sans-serif; }}
  .page {{ width:794px; margin:0 auto; padding:24px 18px; }}
  .muted {{ color:#6b7280; }}
  .rule  {{ height:1px; background:#e5e7eb; }}
  .panel {{ border:1px solid #e5e7eb; border-radius:6px; }}
  .cap   {{ background:#f9fafb; border-bottom:1px solid #e5e7eb; font-weight:bold; padding:6px 8px; }}
  .cell  {{ padding:6px 8px; }}
  .title {{ color:#1f4e79; font-weight:bold; font-size:22px; padding:8px 0 6px 0; font-family:Helvetica, Arial, sans-serif; }}
  .stripe{{ background:#e8f1fb; border:1px solid #cfe0f6; border-radius:4px; padding:10px 12px; }}
</style>
</head>
<body>
  <div class="page">

    <!-- Header -->
    <table cellpadding="0" cellspacing="0" width="100%">
      <tr>
        <td style="width:170px;vertical-align:top">{logo_html}</td>
        <td style="vertical-align:top;text-align:left">
          <div style="font-size:18px;font-weight:800">{html.escape(company_name)}</div>
          <div class="muted">{html.escape(detail1)}</div>
          <div class="muted">{html.escape(detail2)}</div>
        </td>
        <td style="width:220px;vertical-align:top;text-align:right">
          <div style="font-size:13px">{html.escape(ym)}</div>
          <div style="font-size:12px;font-weight:bold">Code: {html.escape(code)}</div>
        </td>
      </tr>
    </table>

    <div class="rule" style="margin:8px 0 12px 0"></div>
    <div class="title">Salary Voucher</div>

    <!-- Employee box -->
    <table cellpadding="0" cellspacing="0" width="100%" class="panel" style="margin:8px 0 10px 0">
      <tr><td class="cap">Employee</td></tr>
      <tr>
        <td class="cell">
          <table cellpadding="0" cellspacing="0" width="100%">
            <tr>
              <td style="width:50%;vertical-align:top">
                <table cellpadding="0" cellspacing="0" width="100%">
                  <tr><td class="cell" style="width:160px;color:#374151;font-weight:bold">Employee Code</td><td class="cell">{html.escape(emp_code)}</td></tr>
                  <tr><td class="cell" style="color:#374151;font-weight:bold">Employee</td><td class="cell">{html.escape(emp_name)}</td></tr>
                  <tr><td class="cell" style="color:#374151;font-weight:bold">Identification Number</td><td class="cell">{html.escape(id_no)}</td></tr>
                </table>
              </td>
              <td style="width:50%;vertical-align:top">
                <table cellpadding="0" cellspacing="0" width="100%">
                  <tr><td class="cell" style="width:160px;color:#374151;font-weight:bold">Bank</td><td class="cell">{html.escape(bank)}</td></tr>
                  <tr><td class="cell" style="color:#374151;font-weight:bold">Account No.</td><td class="cell">{html.escape(acct)}</td></tr>
                </table>
              </td>
            </tr>
          </table>
        </td>
      </tr>
    </table>

    <!-- Earnings / Deductions -->
    <table cellpadding="0" cellspacing="0" width="100%">
      <tr>
        <!-- Earnings -->
        <td style="width:50%;vertical-align:top">
          <table cellpadding="0" cellspacing="0" width="100%" class="panel">
            <tr><td class="cap">Earnings</td></tr>
            <tr><td>
              <table cellpadding="0" cellspacing="0" width="100%">
                <tr><td class="cell" style="color:#374151">Basic Salary</td><td class="cell" style="text-align:right">{money(basic)}</td></tr>
                <tr><td class="cell" style="color:#374151">Commission</td><td class="cell" style="text-align:right">{money(comm)}</td></tr>
                <tr><td class="cell" style="color:#374151">Incentives</td><td class="cell" style="text-align:right">{money(incent)}</td></tr>
                <tr><td class="cell" style="color:#374151">Allowance</td><td class="cell" style="text-align:right">{money(allow)}</td></tr>
                <tr><td class="cell" style="color:#374151">Part time (Rate × Hr)</td><td class="cell" style="text-align:right">{money(pt_amt)}</td></tr>
                <tr><td class="cell" style="color:#374151">Overtime (Rate × Hr)</td><td class="cell" style="text-align:right">{money(ot_amt)}</td></tr>
                <tr><td class="cell" style="color:#374151">Adjustment (+/-)</td><td class="cell" style="text-align:right">{money(adjustment)}</td></tr>
                <tr><td class="cell" style="font-weight:bold">Gross Pay</td><td class="cell" style="text-align:right;font-weight:bold">{money(gross)}</td></tr>
              </table>
            </td></tr>
          </table>
        </td>

        <td style="width:12px"></td>

        <!-- Deductions -->
        <td style="width:50%;vertical-align:top">
          <table cellpadding="0" cellspacing="0" width="100%" class="panel">
            <tr><td class="cap">Deductions</td></tr>
            <tr><td>
              <table cellpadding="0" cellspacing="0" width="100%">
                <tr><td class="cell" style="color:#374151">Advance</td><td class="cell" style="text-align:right">{money(advance)}</td></tr>
                <tr><td class="cell" style="color:#374151">SHG</td><td class="cell" style="text-align:right">{money(shg)}</td></tr>
                <tr><td class="cell" style="font-weight:bold">Total Deductions</td><td class="cell" style="text-align:right;font-weight:bold">{money(ded_only)}</td></tr>
              </table>
            </td></tr>
          </table>
        </td>
      </tr>
    </table>

    <!-- CPF block -->
    <table cellpadding="0" cellspacing="0" width="100%" class="panel" style="margin-top:10px">
      <tr><td class="cap">CPF</td></tr>
      <tr><td>
        <table cellpadding="0" cellspacing="0" width="100%">
          <tr><td class="cell" style="color:#374151">Employee</td><td class="cell" style="text-align:right">{money(cpf_emp)}</td></tr>
          <tr><td class="cell" style="color:#374151">Employer</td><td class="cell" style="text-align:right">{money(cpf_er)}</td></tr>
          <tr><td class="cell" style="font-weight:bold">Total</td><td class="cell" style="text-align:right;font-weight:bold">{money(cpf_total)}</td></tr>
        </table>
      </td></tr>
    </table>

    <!-- Others block -->
    <table cellpadding="0" cellspacing="0" width="100%" class="panel" style="margin-top:10px">
      <tr><td class="cap">Others</td></tr>
      <tr><td>
        <table cellpadding="0" cellspacing="0" width="100%">
          <tr><td class="cell" style="color:#374151">SDL</td><td class="cell" style="text-align:right">{money(sdl)}</td></tr>
          <tr><td class="cell" style="color:#374151">Levy</td><td class="cell" style="text-align:right">{money(levy)}</td></tr>
        </table>
      </td></tr>
    </table>

    {'' if not show_warn else f'''
    <table cellpadding="0" cellspacing="0" width="100%" style="margin-top:10px">
      <tr><td>
        <table cellpadding="0" cellspacing="0" width="100%" style="border:1px solid #fdba74;background:#fff7ed;border-radius:4px">
          <tr><td style="padding:8px 10px;color:#9a3412;font-weight:bold">
            No Salary Review entry found for {html.escape(emp_name if emp_name != "—" else "selected employee")} in {html.escape(ym)}.
          </td></tr>
        </table>
      </td></tr>
    </table>
    '''}

    <!-- Net Pay stripe -->
    <table cellpadding="0" cellspacing="0" width="100%" style="margin-top:12px">
      <tr>
        <td class="stripe" style="font-weight:bold">Net Pay</td>
        <td class="stripe" style="text-align:right;font-weight:bold">{money(net_pay)}</td>
      </tr>
    </table>

    <!-- Signatures + Stamp -->
    <table cellpadding="0" cellspacing="0" width="100%" style="margin-top:22px">
      <tr>
        <!-- Left: stamp above Prepared by -->
        <td style="width:50%;vertical-align:bottom">
          <div style="margin-bottom:6px">{stamp_html}</div>
          <div style="font-weight:bold">Prepared by: {html.escape(company_name)}</div>
        </td>

        <!-- Right: signature line then label -->
        <td style="width:50%;vertical-align:bottom;text-align:right">
          <div style="display:inline-block;width:70%;text-align:center">
            <hr style="width:60%;margin:0 auto 6px auto;height:1px;border:none;background:#111;">
            <div>Employee Acknowledgement</div>
          </div>
        </td>

      </tr>
    </table>

  </div>
</body>
</html>"""


# ---------- widget ----------
class SalaryModuleWidget(QWidget):
    def __init__(self):
        super().__init__()
        self.tabs = QTabWidget(self)
        v = QVBoxLayout(self)
        v.addWidget(self.tabs)

        # Load persisted voucher format once per widget init
        _load_voucher_format_from_db()

        self._company_stamp_b64: Optional[str] = None

        self._build_summary_tab()
        self._build_salary_review_tab()
        self._build_vouchers_tab()
        self._build_settings_tab()

        cs = _company()
        raw = getattr(cs, "stamp", None)
        if raw and not self._company_stamp_b64:
            try:
                self._company_stamp_b64 = base64.b64encode(raw).decode("ascii")
                globals()["_STAMP_B64"] = self._company_stamp_b64
            except Exception:
                pass

        employee_events.employees_changed.connect(self._handle_employees_changed)

    # expose key for main_window
    MODULE_KEY = "salary_management"

    def filter_tabs_by_access(self, allowed_keys: list[str] | set[str]):
        allowed = set(allowed_keys or [])
        if not allowed:
            return  # empty = show all
        label_by_key = {
            "summary": "Summary",
            "review": "Salary Review",
            "vouchers": "Salary Vouchers",
            "settings": "Settings",
        }
        allowed_labels = {label_by_key[k] for k in allowed if k in label_by_key}
        for i in range(self.tabs.count() - 1, -1, -1):
            if self.tabs.tabText(i) not in allowed_labels:
                self.tabs.removeTab(i)

    # -- Summary
    def _build_summary_tab(self):
        host = QWidget()
        v = QVBoxLayout(host)

        # Top filters: Name + Department
        top = QHBoxLayout()
        top.addWidget(QLabel("Name"))
        self.search = QLineEdit()
        self.search.setPlaceholderText("Search by name")
        top.addWidget(self.search, 1)

        top.addWidget(QLabel("Department"))
        self.cmb_dept = QComboBox()
        top.addWidget(self.cmb_dept, 1)
        top.addStretch(1)
        v.addLayout(top)

        # Table: add Department after Name; make non-editable; center headers and cells
        self.tbl = QTableWidget(0, 8)
        self.tbl.setHorizontalHeaderLabels(
            ["Code", "Name", "Department", "Basic", "Incentive", "Allowance", "Overtime Rate", "Part-Time Rate"]
        )
        hdr = self.tbl.horizontalHeader()
        hdr.setStretchLastSection(False)
        hdr.setSectionResizeMode(QHeaderView.ResizeToContents)
        hdr.setDefaultAlignment(Qt.AlignCenter | Qt.AlignVCenter)
        self.tbl.setSelectionBehavior(QAbstractItemView.SelectRows)
        self.tbl.setEditTriggers(QAbstractItemView.NoEditTriggers)  # non editable
        v.addWidget(self.tbl, 1)

        # Wire signals
        self.search.textChanged.connect(self._reload_summary)
        self.cmb_dept.currentIndexChanged.connect(self._reload_summary)

        # Init dropdowns + data
        self._load_departments_for_summary()
        self.tabs.addTab(host, "Summary")
        self._reload_summary()

    def _handle_employees_changed(self):
        self._load_departments_for_summary()
        self._reload_summary()

    def _load_departments_for_summary(self):
        with SessionLocal() as s:
            vals = s.query(Employee.department).filter(Employee.account_id == tenant_id()).distinct().all()
        depts = sorted({(v[0] or "").strip() for v in vals if (v[0] or "").strip()}, key=str.lower)
        self.cmb_dept.blockSignals(True)
        self.cmb_dept.clear()
        self.cmb_dept.addItem("All")
        self.cmb_dept.addItems(depts)
        self.cmb_dept.blockSignals(False)

    def _reload_summary(self):
        # helpers
        def _money(x) -> str:
            try:
                return f"$ {float(x or 0):,.2f}"
            except Exception:
                return "$ 0.00"

        def _center(text: str) -> QTableWidgetItem:
            it = QTableWidgetItem(text)
            it.setTextAlignment(Qt.AlignCenter | Qt.AlignVCenter)
            it.setFlags(it.flags() & ~Qt.ItemIsEditable)
            return it

        name_q = (self.search.text() or "").strip().lower()
        dept_q = self.cmb_dept.currentText() if getattr(self, "cmb_dept", None) and self.cmb_dept.count() else "All"

        with SessionLocal() as s:
            q = s.query(Employee).filter(Employee.account_id == tenant_id())
            if dept_q and dept_q != "All":
                q = q.filter(Employee.department == dept_q)
            rows = q.all()

        self.tbl.setRowCount(0)
        for e in rows:
            if name_q and name_q not in (e.full_name or "").lower():
                continue
            r = self.tbl.rowCount()
            self.tbl.insertRow(r)

            code = e.code or ""
            name = e.full_name or ""
            dept = e.department or ""

            basic = _money(getattr(e, "basic_salary", 0.0))
            incent = _money(getattr(e, "incentives", getattr(e, "incentive", 0.0)))
            allow = _money(getattr(e, "allowance", 0.0))
            ot_rate = _money(getattr(e, "overtime_rate", 0.0))
            pt_rate = _money(getattr(e, "parttime_rate", getattr(e, "part_time_rate", 0.0)))

            vals = [code, name, dept, basic, incent, allow, ot_rate, pt_rate]
            for c, v in enumerate(vals):
                self.tbl.setItem(r, c, _center(str(v)))

    def _build_salary_review_tab(self):
        from calendar import monthrange, month_name
        from PySide6.QtWidgets import (
            QWidget, QVBoxLayout, QHBoxLayout, QLabel, QPushButton, QComboBox,
            QTableWidget, QTableWidgetItem, QDialog, QListWidget, QListWidgetItem,
            QDialogButtonBox, QMessageBox, QHeaderView
        )
        from PySide6.QtCore import Qt, QRect
        from PySide6.QtGui import QPainter, QColor, QPen, QBrush
        from PySide6.QtWidgets import QStyledItemDelegate, QStyleOptionViewItem, QStyle
        from sqlalchemy import text
        import re

        # ----------------
        # helpers
        # ----------------
        def _month_names():
            return [month_name[i] for i in range(1, 13)]

        def _rf(x):
            # robust number parse; strips $, commas, text, % etc
            s = str(x or "")
            s = s.replace("S$", "").replace("$", "")
            s = s.replace(",", "")
            m = re.findall(r"-?\d+(?:\.\d+)?", s)
            return float(m[0]) if m else 0.0

        def _ri(x):
            xs = str(x or "").strip()
            return int(xs) if xs else None

        # Date parser: prefer DD/MM/YYYY, also accept DD-MM-YYYY, YYYY-MM-DD, YYYY/MM/DD
        def _rd(x) -> Optional[date]:
            s = (str(x or "").strip())
            if not s:
                return None
            for fmt in ("%d/%m/%Y", "%d-%m-%Y", "%Y-%m-%d", "%Y/%m/%d"):
                try:
                    return datetime.strptime(s, fmt).date()
                except Exception:
                    pass
            return None

        def _age(emp, on_date):
            dob = getattr(emp, "dob", None) or getattr(emp, "date_of_birth", None)
            if not dob:
                return 30, False
            try:
                if isinstance(dob, str):
                    p = [int(t) for t in dob.replace("/", "-").split("-")]
                    if p[0] > 1900:
                        y, m, d = (p + [1, 1])[0:3]
                    else:
                        d, m, y = (p + [1, 1])[0:3]
                    from datetime import date as _date
                    dob = _date(y, m, d)
            except Exception:
                return 30, False

            years = on_date.year - dob.year - ((on_date.month, on_date.day) < (dob.month, dob.day))
            try:
                anniv = dob.replace(year=dob.year + years)
            except ValueError:
                if dob.month == 2 and dob.day == 29:
                    anniv = date(dob.year + years, 2, 28)
                else:
                    anniv = date(dob.year + years, dob.month, dob.day)
            has_fraction = on_date > anniv
            return years, has_fraction

        # ----- rounding rules for CPF -----
        from decimal import Decimal, ROUND_HALF_UP, ROUND_DOWN
        def _round_dollar_half_up(x: float) -> float:
            return float(Decimal(str(x)).quantize(Decimal('1'), rounding=ROUND_HALF_UP))

        def _floor_dollar(x: float) -> float:
            return float(Decimal(str(x)).quantize(Decimal('1'), rounding=ROUND_DOWN))

        # ---------- CPF rules read + compute (v2) ----------
        def _cpf_rows():
            rows = []
            tbl = getattr(self, "cpf_tbl", None)
            if not tbl:
                return rows

            def _rf2(x):
                try:
                    return float(str(x).replace(",", "").replace("%", "").strip())
                except Exception:
                    return 0.0

            def _ri2(x):
                xs = str(x or "").strip()
                return int(xs) if xs else None

            def _rd2(x) -> Optional[date]:
                s = (str(x or "").strip())
                if not s:
                    return None
                for fmt in ("%d/%m/%Y", "%d-%m-%Y", "%Y-%m-%d", "%Y/%m/%d"):
                    try:
                        return datetime.strptime(s, fmt).date()
                    except Exception:
                        pass
                return None

            for r in range(tbl.rowCount()):
                age_br = (tbl.item(r, 0).text().strip() if tbl.item(r, 0) else "")
                resid = (tbl.item(r, 1).text().strip() if tbl.item(r, 1) else "")
                pr_year = _ri2(tbl.item(r, 2).text() if tbl.item(r, 2) else "")
                sal_from = _rf2(tbl.item(r, 3).text() if tbl.item(r, 3) else "0")
                sal_to = _rf2(tbl.item(r, 4).text() if tbl.item(r, 4) else "0")

                tot_pct_tw = _rf2(tbl.item(r, 5).text() if tbl.item(r, 5) else "0")
                tot_pct_tw_m = _rf2(tbl.item(r, 6).text() if tbl.item(r, 6) else "0")
                ee_pct_tw = _rf2(tbl.item(r, 7).text() if tbl.item(r, 7) else "0")
                ee_pct_tw_m = _rf2(tbl.item(r, 8).text() if tbl.item(r, 8) else "0")

                cap_total = _rf2(tbl.item(r, 9).text() if tbl.item(r, 9) else "0")
                cap_ee = _rf2(tbl.item(r, 10).text() if tbl.item(r, 10) else "0")
                eff_from = _rd2(tbl.item(r, 11).text() if tbl.item(r, 11) else "")
                rows.append((
                    age_br, resid, pr_year, sal_from, sal_to,
                    tot_pct_tw, tot_pct_tw_m, ee_pct_tw, ee_pct_tw_m,
                    cap_total, cap_ee, eff_from
                ))
            return rows

        def _match_age(br, a):
            b = (br or "").replace(" ", "")
            try:
                if "-" in b:
                    lo, hi = b.split("-")
                    return int(lo) <= a <= int(hi)
                if b.startswith("<="): return a <= int(b[2:])
                if b.startswith("<"):  return a < int(b[1:])
                if b.startswith(">="): return a >= int(b[2:])
                if b.startswith(">"):  return a > int(b[1:])
                if b.isdigit():         return a >= int(b)
            except Exception:
                return True
            return True

        def _employee_pr_year(emp) -> Optional[int]:
            val = getattr(emp, "pr_year", None)
            if isinstance(val, int):
                return val
            resid = (getattr(emp, "residency", "") or "")
            m = re.search(r"[Yy]\s*(\d+)", resid)
            try:
                return int(m.group(1)) if m else None
            except Exception:
                return None

        def _is_casual(emp) -> bool:
            return ((getattr(emp, "employment_type", "") or "").strip().lower() == "casual")

        def _cpf_for(emp, tw, on_date):
            if _is_casual(emp):
                return 0.0, 0.0, 0.0
            resid_emp = (getattr(emp, "residency", "") or "").strip().lower()
            age_years, has_fraction = _age(emp, on_date)
            pry = _employee_pr_year(emp)

            age_candidates = []
            if has_fraction and age_years >= 60:
                age_candidates.append(age_years + 1)
            age_candidates.append(age_years)

            rows = _cpf_rows()
            for age_value in age_candidates:
                for (
                        age_br, resid_row, pr_year, sal_lo, sal_hi,
                        tot_pct_tw, tot_pct_tw_m, ee_pct_tw, ee_pct_tw_m,
                        cap_total, cap_ee, eff_from
                ) in rows:

                    if resid_row.strip().lower() != resid_emp:
                        continue
                    if eff_from and eff_from > on_date:
                        continue
                    if not _match_age(age_br, age_value):
                        continue
                    if sal_lo and tw < sal_lo:
                        continue
                    if sal_hi and tw > sal_hi:
                        continue
                    if pr_year is not None:
                        if pry is None or pry != pr_year:
                            continue

                    off = _CPF_TW_MINUS_OFFSET

                    total_term1 = tw * (tot_pct_tw / 100.0)
                    total_term2 = max(tw - off, 0.0) * (tot_pct_tw_m / 100.0)
                    ee_term1 = tw * (ee_pct_tw / 100.0)
                    ee_term2 = max(tw - off, 0.0) * (ee_pct_tw_m / 100.0)

                    total_val_calc = _round_dollar_half_up(total_term1 + total_term2)
                    ee_val_calc = _floor_dollar(ee_term1 + ee_term2)

                    total_val = float(min(total_val_calc, cap_total)) if cap_total else float(total_val_calc)
                    ee_val = float(min(ee_val_calc, cap_ee)) if cap_ee else float(ee_val_calc)
                    if ee_val > total_val:
                        ee_val = total_val
                    er_val = float(max(total_val - ee_val, 0.0))
                    return ee_val, er_val, float(ee_val + er_val)

            return 0.0, 0.0, 0.0

        # ---------- SHG ----------
        def _load_shg_race_map() -> dict:
            try:
                with SessionLocal() as s:
                    from sqlalchemy import text as _t
                    s.execute(_t("""
                                   CREATE TABLE IF NOT EXISTS shg_race_map
                                   (
                                       account_id TEXT NOT NULL,
                                       race       TEXT NOT NULL,
                                       shg        TEXT NOT NULL,
                                       PRIMARY KEY (account_id, race)
                                   );
                                   """))
                    s.commit()
                    rows = s.execute(_t("SELECT race, shg FROM shg_race_map WHERE account_id=:a"),
                                     {"a": str(tenant_id())}).fetchall()
                return {(r.race or "").strip().lower(): (r.shg or "").strip().upper() for r in rows}
            except Exception:
                return {}

        def _shg_rows():
            rows = []
            tbl = getattr(self, "shg_tbl", None)
            if not tbl:
                return rows
            for r in range(tbl.rowCount()):
                shg = (tbl.item(r, 0).text().strip().upper() if tbl.item(r, 0) else "")
                lo = _rf(tbl.item(r, 1).text() if tbl.item(r, 1) else "0")
                hi = _rf(tbl.item(r, 2).text() if tbl.item(r, 2) else "0")
                ctyp = (tbl.item(r, 3).text().strip().lower() if tbl.item(r, 3) else "")
                cval = _rf(tbl.item(r, 4).text() if tbl.item(r, 4) else "0")
                eff = _rd(tbl.item(r, 5).text() if tbl.item(r, 5) else "")
                rows.append((shg, lo, hi, ctyp, cval, eff))
            return rows

        def _map_race_to_shg(race_str: str) -> str:
            m = _load_shg_race_map()
            key = (race_str or "").strip().lower()
            if key in m:
                return m[key]
            r = key
            if r.startswith("malay") or "muslim" in r:
                return "MBMF"
            if r.startswith("chin"):
                return "CDAC"
            if r.startswith("ind"):
                return "SINDA"
            if r.startswith("eurasian"):
                return "ECF"
            return "CDAC"

        def _shg_for(emp, tw, on_date):
            shg_name = _map_race_to_shg(getattr(emp, "race", "") or "")
            for shg, lo, hi, ctyp, cval, eff in _shg_rows():
                if shg != shg_name:
                    continue
                if eff and eff > on_date:
                    continue
                if not (lo <= tw <= (hi or tw)):
                    continue
                if ctyp == "percent":
                    return round(tw * (cval / 100.0), 2)
                return float(cval)
            return 0.0

        # ---------- SDL ----------
        def _sdl_rows():
            rows = []
            tbl = getattr(self, "sdl_tbl", None)
            if not tbl:
                return rows
            for r in range(tbl.rowCount()):
                lo = _rf(tbl.item(r, 0).text() if tbl.item(r, 0) else "0")
                hi = _rf(tbl.item(r, 1).text() if tbl.item(r, 1) else "0")
                rtyp = (tbl.item(r, 2).text().strip().lower() if tbl.item(r, 2) else "")
                rval = _rf(tbl.item(r, 3).text() if tbl.item(r, 3) else "0")
                eff = _rd(tbl.item(r, 4).text() if tbl.item(r, 4) else "")
                rows.append((lo, hi, rtyp, rval, eff))
            return rows

        def _sdl_for(tw, on_date):
            for lo, hi, rtyp, rval, eff in _sdl_rows():
                if eff and eff > on_date:
                    continue
                if lo <= tw <= (hi or tw):
                    if rtyp == "flat":
                        try:
                            return float(rval)
                        except Exception:
                            return 0.0
                    return round(tw * (float(rval) / 100.0), 2)
            return 0.0

        # ---------- DB bootstrapping ----------
        def _ensure_tables():
            with SessionLocal() as s:
                from sqlalchemy import text as _t
                s.execute(_t("""
                               CREATE TABLE IF NOT EXISTS payroll_batches
                               (
                                   id           INTEGER PRIMARY KEY AUTOINCREMENT,
                                   year         INTEGER NOT NULL,
                                   month        INTEGER NOT NULL,
                                   status       TEXT    NOT NULL DEFAULT 'Draft',
                                   total_basic  REAL    DEFAULT 0,
                                   total_er     REAL    DEFAULT 0,
                                   grand_total  REAL    DEFAULT 0,
                                   created_at   TEXT    DEFAULT CURRENT_TIMESTAMP
                               );
                               """))
                s.execute(_t("""
                               CREATE TABLE IF NOT EXISTS payroll_batch_lines
                               (
                                   id              INTEGER PRIMARY KEY AUTOINCREMENT,
                                   batch_id        INTEGER NOT NULL,
                                   employee_id     INTEGER NOT NULL,
                                   basic_salary    REAL    DEFAULT 0,
                                   commission      REAL    DEFAULT 0,
                                   incentives      REAL    DEFAULT 0,
                                   allowance       REAL    DEFAULT 0,
                                   overtime_rate   REAL    DEFAULT 0,
                                   overtime_hours  REAL    DEFAULT 0,
                                   part_time_rate  REAL    DEFAULT 0,
                                   part_time_hours REAL    DEFAULT 0,
                                   adjustment      REAL    DEFAULT 0,
                                   levy            REAL    DEFAULT 0,
                                   advance         REAL    DEFAULT 0,
                                   shg             REAL    DEFAULT 0,
                                   sdl             REAL    DEFAULT 0,
                                   cpf_emp         REAL    DEFAULT 0,
                                   cpf_er          REAL    DEFAULT 0,
                                   cpf_total       REAL    DEFAULT 0,
                                   line_total      REAL    DEFAULT 0,
                                   ee_contrib      REAL    DEFAULT 0,
                                   er_contrib      REAL    DEFAULT 0,
                                   total_cash      REAL    DEFAULT 0,
                                   remarks         TEXT    DEFAULT ''
                               );
                               """))
                try:
                    cols = s.execute(_t("PRAGMA table_info(payroll_batch_lines)")).fetchall()
                    have = {c.name for c in cols}
                    if "adjustment" not in have:
                        s.execute(_t("ALTER TABLE payroll_batch_lines ADD COLUMN adjustment REAL DEFAULT 0;"))
                    if "advance" not in have:
                        s.execute(_t("ALTER TABLE payroll_batch_lines ADD COLUMN advance REAL DEFAULT 0;"))
                    if "remarks" not in have:
                        s.execute(_t("ALTER TABLE payroll_batch_lines ADD COLUMN remarks TEXT DEFAULT '';"))
                except Exception:
                    pass
                s.execute(_t("""
                               CREATE TABLE IF NOT EXISTS shg_race_map
                               (
                                   account_id TEXT NOT NULL,
                                   race       TEXT NOT NULL,
                                   shg        TEXT NOT NULL,
                                   PRIMARY KEY (account_id, race)
                               );
                               """))
                s.commit()

        # ---------- format + delegates ----------
        HOURS_COLS = {6, 8}  # OT Hours, PT Hours

        def _fmt_cell(col, val_float):
            if col in TEXT_COLS:
                return str(val_float)
            if col in HOURS_COLS:
                return f"{val_float:,.2f}"
            return f"${val_float:,.2f}"

        from PySide6.QtWidgets import QStyledItemDelegate, QStyleOptionViewItem, QStyle
        header_rows: set[int] = set()

        def _is_header_row(row_idx: int) -> bool:
            return row_idx in header_rows

        class _NoBorderCenterDelegate(QStyledItemDelegate):
            def paint(self, painter, option, index):
                opt = QStyleOptionViewItem(option)
                opt.displayAlignment = Qt.AlignCenter | Qt.AlignVCenter
                opt.state &= ~QStyle.State_HasFocus
                super().paint(painter, opt, index)

        class _BorderedCenterDelegate(QStyledItemDelegate):
            def __init__(self, header_checker, parent=None):
                super().__init__(parent)
                self._header_checker = header_checker

            def paint(self, painter, option, index):
                from PySide6.QtGui import QPainter, QColor, QPen
                opt = QStyleOptionViewItem(option)
                opt.displayAlignment = Qt.AlignCenter | Qt.AlignVCenter
                opt.state &= ~QStyle.State_HasFocus
                super().paint(painter, opt, index)
                if self._header_checker(index.row()):
                    return
                r = option.rect
                pen = QPen(QColor("#e5e7eb"))
                pen.setWidth(1)
                painter.save()
                painter.setPen(pen)
                painter.drawRect(r.adjusted(0, 0, -1, -1))
                painter.restore()

        # ---------- UI: batches list ----------
        host = QWidget()
        v = QVBoxLayout(host)

        toolbar = QHBoxLayout()
        toolbar.addWidget(QLabel("Month"))
        cb_month = QComboBox()
        cb_month.addItems(_month_names())
        cb_month.setCurrentIndex(date.today().month - 1)
        toolbar.addWidget(cb_month)
        toolbar.addSpacing(12)
        toolbar.addWidget(QLabel("Year"))
        cb_year = QComboBox()
        this_year = date.today().year
        cb_year.addItems([str(y) for y in range(this_year - 5, this_year + 6)])
        cb_year.setCurrentText(str(this_year))
        toolbar.addWidget(cb_year)
        toolbar.addStretch(1)

        btn_create = QPushButton("Create…")
        btn_edit = QPushButton("Edit…")
        btn_view = QPushButton("View…")
        btn_submit = QPushButton("Submit")
        btn_delete = QPushButton("Delete")
        btn_refresh = QPushButton("Refresh")
        for b in (btn_create, btn_edit, btn_view, btn_submit, btn_delete, btn_refresh):
            toolbar.addWidget(b)

        v.addLayout(toolbar)

        # Columns per request: Month first, then Year, requested totals, then Status
        batch_headers = [
            "Month", "Year",
            "Total", "Advance", "Employer SHG", "SDL",
            "CPF EE", "CPF ER", "CPF Total",
            "Levy", "EE Contribution", "ER Contribution", "Cash Payout",
            "Status"
        ]
        tbl = QTableWidget(0, len(batch_headers))
        tbl.setHorizontalHeaderLabels(batch_headers)
        tbl.setEditTriggers(QTableWidget.NoEditTriggers)
        tbl.setSelectionBehavior(QTableWidget.SelectRows)
        tbl.setSelectionMode(QTableWidget.SingleSelection)
        tbl.setSortingEnabled(True)

        hdr = tbl.horizontalHeader()
        hdr.setSectionResizeMode(QHeaderView.ResizeToContents)  # auto-size to contents
        hdr.setStretchLastSection(False)
        hdr.setDefaultAlignment(Qt.AlignCenter | Qt.AlignVCenter)  # center header text
        v.addWidget(tbl, 1)

        self.tabs.addTab(host, "Salary Review")

        # ---------- data ops ----------
        _ensure_tables()

        def _money(x) -> str:
            try:
                return f"${float(x or 0):,.2f}"
            except Exception:
                return "$0.00"

        def _add_centered(r, c, text, batch_id=None):
            it = QTableWidgetItem(text)
            it.setTextAlignment(Qt.AlignCenter | Qt.AlignVCenter)
            it.setFlags(it.flags() & ~Qt.ItemIsEditable)
            if batch_id is not None:
                it.setData(Qt.UserRole, int(batch_id))
            tbl.setItem(r, c, it)

        def _load_batches():
            from sqlalchemy import text
            tbl.setRowCount(0)
            with SessionLocal() as s:
                rows = s.execute(text("""
                    SELECT id, year, month, status
                    FROM payroll_batches
                    ORDER BY year DESC, month DESC, id DESC
                """)).fetchall()

                for b in rows:
                    sums = s.execute(text("""
                        SELECT
                            SUM(line_total)  AS t_total,
                            SUM(advance)     AS t_advance,
                            SUM(shg)         AS t_shg,        -- Employer SHG
                            SUM(sdl)         AS t_sdl,
                            SUM(cpf_emp)     AS t_cpf_ee,
                            SUM(cpf_er)      AS t_cpf_er,
                            SUM(cpf_total)   AS t_cpf_total,
                            SUM(levy)        AS t_levy,
                            SUM(ee_contrib)  AS t_ee_contrib,
                            SUM(er_contrib)  AS t_er_contrib,
                            SUM(total_cash)  AS t_cash
                        FROM payroll_batch_lines
                        WHERE batch_id = :bid
                    """), {"bid": int(b.id)}).fetchone()

                    r = tbl.rowCount()
                    tbl.insertRow(r)

                    # Month name first, then Year
                    m_name = month_name[int(b.month)] if 1 <= int(b.month) <= 12 else str(b.month)
                    _add_centered(r, 0, m_name, batch_id=b.id)
                    _add_centered(r, 1, str(b.year))

                    # Totals in requested order
                    _add_centered(r, 2, _money(getattr(sums, "t_total", 0)))
                    _add_centered(r, 3, _money(getattr(sums, "t_advance", 0)))
                    _add_centered(r, 4, _money(getattr(sums, "t_shg", 0)))  # Employer SHG
                    _add_centered(r, 5, _money(getattr(sums, "t_sdl", 0)))
                    _add_centered(r, 6, _money(getattr(sums, "t_cpf_ee", 0)))
                    _add_centered(r, 7, _money(getattr(sums, "t_cpf_er", 0)))
                    _add_centered(r, 8, _money(getattr(sums, "t_cpf_total", 0)))
                    _add_centered(r, 9, _money(getattr(sums, "t_levy", 0)))
                    _add_centered(r, 10, _money(getattr(sums, "t_ee_contrib", 0)))
                    _add_centered(r, 11, _money(getattr(sums, "t_er_contrib", 0)))
                    _add_centered(r, 12, _money(getattr(sums, "t_cash", 0)))

                    _add_centered(r, 13, b.status or "Draft")

        _load_batches()

        def _selected_batch_id():
            r = tbl.currentRow()
            if r < 0:
                return None
            it = tbl.item(r, 0)
            return it.data(Qt.UserRole) if it else None

        # ---- grid columns ----
        COLS = [
            "Name", "Basic", "Commission", "Incentives", "Allowance",
            "OT Rate", "OT Hours", "PT Rate", "PT Hours",
            "Adjustment (+/-)", "Total", "Levy", "Advance", "SHG", "SDL",
            "CPF EE", "CPF ER", "CPF Total",
            "EE Contrib", "ER Contrib", "Cash Payout", "Remarks"
        ]
        REMARKS_COL = COLS.index("Remarks")
        # Editable only these
        EDITABLE = {1, 2, 3, 4, 5, 6, 7, 8, 9, 11, 12, REMARKS_COL}
        from PySide6.QtGui import QColor, QBrush
        TEXT_COLS = {REMARKS_COL}
        DERIVED = set(range(len(COLS))) - (EDITABLE | {0})
        DERIVED_COLOR = QColor("#7a1f1f")  # dark red for uneditable fields

        def _recalc_row(t, row_idx, emp_obj, on_date, name_list=None):
            if emp_obj is None:
                return
            f = lambda c: _rf(t.item(row_idx, c).text()) if t.item(row_idx, c) else 0.0
            basic, com, inc, allw = f(1), f(2), f(3), f(4)
            ot_r, ot_h, pt_r, pt_h = f(5), f(6), f(7), f(8)
            adj = f(9)
            levy = f(11)
            adv = f(12)

            gross = basic + com + inc + allw + (ot_r * ot_h) + (pt_r * pt_h)
            total = gross + adj
            # rules at last day of period
            from datetime import date as _date
            from calendar import monthrange
            y = int(cb_year.currentText())
            m = cb_month.currentIndex() + 1
            on_date = _date(y, m, monthrange(y, m)[1])

            if gross <= 0.0 or _is_casual(emp_obj):
                shg = 0.0
                sdl = 0.0
                ee = 0.0
                er = 0.0
                cpf_t = 0.0
            else:
                shg = _shg_for(emp_obj, gross, on_date)
                sdl = _sdl_for(gross, on_date)
                ee, er, cpf_t = _cpf_for(emp_obj, gross, on_date)
            ee_c = ee + shg
            er_c = er + sdl + levy
            cash = total - ee - shg - adv

            def setv(c, val):
                it = QTableWidgetItem(_fmt_cell(c, float(val)))
                it.setTextAlignment(Qt.AlignCenter | Qt.AlignVCenter)
                it.setFlags(it.flags() & ~Qt.ItemIsEditable)
                if c in DERIVED:
                    it.setForeground(QBrush(DERIVED_COLOR))
                t.setItem(row_idx, c, it)

            setv(10, total)
            setv(13, shg)
            setv(14, sdl)
            setv(15, ee)
            setv(16, er)
            setv(17, cpf_t)
            setv(18, ee_c)
            setv(19, er_c)
            setv(20, cash)

        def _recalc_totals(t):
            sums = [0.0] * t.columnCount()
            for r in range(t.rowCount()):
                if r >= len(row_emps) or row_emps[r] is None:
                    continue
                for c in range(t.columnCount()):
                    if c in TEXT_COLS:
                        continue
                    try:
                        sums[c] += _rf(t.item(r, c).text())
                    except Exception:
                        pass
            return {
                "total_basic": sums[1],
                "total_er": sums[19],
                "grand_total": sums[20] + sums[19]
            }

        def _open_batch_dialog(batch_id=None, read_only=False, y=None, m=None):
            from sqlalchemy import text
            from calendar import monthrange

            dlg = QDialog(self)

            if batch_id:
                with SessionLocal() as s:
                    b = s.execute(text("SELECT year, month, status FROM payroll_batches WHERE id=:i"),
                                  {"i": batch_id}).fetchone()
                    if not b:
                        from PySide6.QtWidgets import QMessageBox
                        QMessageBox.warning(self, "Salary Review", "Batch not found.")
                        return
                    y, m, status = int(b.year), int(b.month), b.status
                    if status == "Submitted" and not read_only:
                        from PySide6.QtWidgets import QMessageBox
                        QMessageBox.information(self, "Salary Review", "Batch is submitted. Opening in view mode.")
                        read_only = True

            dlg.setWindowTitle("Salary Review")
            lay = QVBoxLayout(dlg)

            hdr = QHBoxLayout()
            hdr.addWidget(QLabel(f"Period: {month_name[m]} {y}"))
            hdr.addStretch(1)
            lay.addLayout(hdr)

            # Single grid. Column 0 (Name) is hidden; names shown in frozen row header.
            grid = QTableWidget(0, len(COLS))
            grid.setHorizontalHeaderLabels(COLS)
            grid.setShowGrid(False)
            grid.horizontalHeader().setSectionResizeMode(QHeaderView.ResizeToContents)
            grid.setColumnHidden(0, True)
            vh = grid.verticalHeader()
            vh.setDefaultAlignment(Qt.AlignLeft | Qt.AlignVCenter)
            vh.setFixedWidth(220)
            vh.setSectionsClickable(False)
            lay.addWidget(grid, 1)

            # Delegates
            nb = _NoBorderCenterDelegate(grid)
            bd = _BorderedCenterDelegate(_is_header_row, grid)
            for c in range(len(COLS)):
                grid.setItemDelegateForColumn(c, bd if c in EDITABLE else nb)

            from datetime import date as _date
            on_date = _date(y, m, monthrange(y, m)[1])
            row_emps = []

<<<<<<< HEAD
            def _set_row_header(r, name, *, level: int = 0, bold: bool = False, color: str | None = None):
=======
            def _set_row_header(r, name, *, level: int = 0, bold: bool = False):
>>>>>>> 1129b8b1
                text = f"{'    ' * level}{(name or '').strip()}"
                hi = QTableWidgetItem(text)
                hi.setToolTip((name or "").strip())
                if bold:
                    font = hi.font()
                    font.setBold(True)
                    hi.setFont(font)
<<<<<<< HEAD
                if color:
                    hi.setForeground(QBrush(QColor(color)))
=======
>>>>>>> 1129b8b1
                grid.setVerticalHeaderItem(r, hi)

            def _add_group_header(label: str, level: int):
                r = grid.rowCount()
                grid.insertRow(r)
                row_emps.append(None)
<<<<<<< HEAD
                header_rows.add(r)
                text_color = "#0f172a" if level == 0 else "#374151"
                _set_row_header(r, label, level=level, bold=True, color=text_color)
                grid.setRowHeight(r, 24 if level else 28)
=======
                _set_row_header(r, label, level=level, bold=True)
                shade = "#f3f4f6" if level == 0 else "#f9fafb"
                for c in range(grid.columnCount()):
                    it = QTableWidgetItem("")
                    it.setFlags(Qt.ItemIsEnabled)
                    it.setBackground(QBrush(QColor(shade)))
                    grid.setItem(r, c, it)
>>>>>>> 1129b8b1

            def _add_employee_row(emp: Employee, line_data=None):
                r = grid.rowCount()
                grid.insertRow(r)

                it_name = QTableWidgetItem(emp.full_name or "")
                it_name.setFlags(it_name.flags() & ~Qt.ItemIsEditable)
                grid.setItem(r, 0, it_name)
                _set_row_header(r, emp.full_name or "", level=2)

                def putnum(c, v, editable):
                    txt = _fmt_cell(c, float(v)) if v is not None else ""
                    it = QTableWidgetItem(txt)
                    if c != 0:
                        it.setTextAlignment(Qt.AlignCenter | Qt.AlignVCenter)
                    flags = it.flags()
                    if editable and (not read_only):
                        it.setFlags(flags | Qt.ItemIsEditable)
                    else:
                        it.setFlags(flags & ~Qt.ItemIsEditable)
                        if c in DERIVED:
                            it.setForeground(QBrush(DERIVED_COLOR))
                    grid.setItem(r, c, it)

                def puttext(c, v, editable):
                    it = QTableWidgetItem(str(v or ""))
                    it.setTextAlignment(Qt.AlignLeft | Qt.AlignVCenter)
                    flags = it.flags()
                    if editable and (not read_only):
                        it.setFlags(flags | Qt.ItemIsEditable)
                    else:
                        it.setFlags(flags & ~Qt.ItemIsEditable)
                    grid.setItem(r, c, it)

                if line_data is not None:
                    putnum(1, line_data.basic_salary, True)
                    putnum(2, line_data.commission, True)
                    putnum(3, line_data.incentives, True)
                    putnum(4, line_data.allowance, True)
                    putnum(5, line_data.overtime_rate, True)
                    putnum(6, line_data.overtime_hours, True)
                    putnum(7, line_data.part_time_rate, True)
                    putnum(8, line_data.part_time_hours, True)

                    gross = (line_data.basic_salary + line_data.commission + line_data.incentives + line_data.allowance +
                             (line_data.overtime_rate * line_data.overtime_hours) +
                             (line_data.part_time_rate * line_data.part_time_hours))
                    adj_val = getattr(line_data, "adjustment", 0.0)
                    line_total = getattr(line_data, "line_total", None)
                    if line_total is None:
                        line_total = gross + adj_val
                    putnum(9, adj_val, True)
                    putnum(10, line_total, False)
                    putnum(11, line_data.levy, True)
                    putnum(12, line_data.advance, True)
                    putnum(13, line_data.shg, False)
                    putnum(14, line_data.sdl, False)
                    putnum(15, line_data.cpf_emp, False)
                    putnum(16, line_data.cpf_er, False)
                    putnum(17, line_data.cpf_total, False)
                    putnum(18, line_data.ee_contrib, False)
                    putnum(19, line_data.er_contrib, False)
                    putnum(20, line_data.total_cash, False)
                    puttext(REMARKS_COL, getattr(line_data, "remarks", ""), True)
                else:
                    putnum(1, getattr(emp, "basic_salary", 0.0), True)
                    putnum(2, 0.0, True)
                    putnum(3, getattr(emp, "incentives", 0.0), True)
                    putnum(4, getattr(emp, "allowance", 0.0), True)
                    putnum(5, getattr(emp, "overtime_rate", 0.0), True)
                    putnum(6, 0.0, True)
                    putnum(7, getattr(emp, "parttime_rate", getattr(emp, "part_time_rate", 0.0)), True)
                    putnum(8, 0.0, True)
                    putnum(9, 0.0, True)
                    putnum(10, 0.0, False)
                    putnum(11, getattr(emp, "levy", 0.0), True)
                    putnum(12, getattr(emp, "advance", 0.0), True)
                    putnum(13, 0.0, False)
                    putnum(14, 0.0, False)
                    putnum(15, 0.0, False)
                    putnum(16, 0.0, False)
                    putnum(17, 0.0, False)
                    putnum(18, 0.0, False)
                    putnum(19, 0.0, False)
                    putnum(20, 0.0, False)

                    remark_it = QTableWidgetItem("")
                    remark_it.setTextAlignment(Qt.AlignLeft | Qt.AlignVCenter)
                    if not read_only:
                        remark_it.setFlags(remark_it.flags() | Qt.ItemIsEditable)
                    else:
                        remark_it.setFlags(remark_it.flags() & ~Qt.ItemIsEditable)
                    grid.setItem(r, REMARKS_COL, remark_it)

                row_emps.append(emp)

            type_options = _dropdown_values("Employment Type")
            dept_options = _dropdown_values("Department")
            type_index_map = {opt.casefold(): idx for idx, opt in enumerate(type_options) if opt.strip()}
            type_label_map = {opt.casefold(): opt.strip() for opt in type_options if opt.strip()}
            dept_index_map = {opt.casefold(): idx for idx, opt in enumerate(dept_options) if opt.strip()}
            dept_label_map = {opt.casefold(): opt.strip() for opt in dept_options if opt.strip()}

            UNASSIGNED_TYPE = "Unassigned Employment Type"
            UNASSIGNED_DEPT = "Unassigned Department"

            def _classify(emp: Employee):
                raw_type = (getattr(emp, "employment_type", "") or "").strip()
                if raw_type:
                    key = raw_type.casefold()
                    if key in type_index_map:
                        type_order = (0, type_index_map[key])
                        type_label = type_label_map[key]
                    else:
                        type_order = (1, raw_type.lower())
                        type_label = raw_type
                else:
                    type_order = (2, "")
                    type_label = UNASSIGNED_TYPE

                raw_dept = (getattr(emp, "department", "") or "").strip()
                if raw_dept:
                    dkey = raw_dept.casefold()
                    if dkey in dept_index_map:
                        dept_order = (0, dept_index_map[dkey])
                        dept_label = dept_label_map[dkey]
                    else:
                        dept_order = (1, raw_dept.lower())
                        dept_label = raw_dept
                else:
                    dept_order = (2, "")
                    dept_label = UNASSIGNED_DEPT

                return type_order, type_label, dept_order, dept_label

            entries = []

            if batch_id:
                with SessionLocal() as s:
                    lines = s.execute(text("""
                                           SELECT l.employee_id,
                                                  e.full_name,
                                                  l.basic_salary,
                                                  l.commission,
                                                  l.incentives,
                                                  l.allowance,
                                                  l.overtime_rate,
                                                  l.overtime_hours,
                                                  l.part_time_rate,
                                                  l.part_time_hours,
                                                  l.adjustment,
                                                  l.line_total,
                                                  l.levy,
                                                  l.advance,
                                                  l.shg,
                                                  l.sdl,
                                                  l.cpf_emp,
                                                  l.cpf_er,
                                                  l.cpf_total,
                                                  l.ee_contrib,
                                                  l.er_contrib,
                                                  l.total_cash,
                                                  l.remarks
                                           FROM payroll_batch_lines l
                                                    JOIN employees e ON e.id = l.employee_id
                                           WHERE l.batch_id = :b
                                           """), {"b": batch_id}).fetchall()
                    for ln in lines:
                        emp_obj = s.get(Employee, int(ln.employee_id))
                        if not emp_obj:
                            continue
                        type_order, type_label, dept_order, dept_label = _classify(emp_obj)
                        entries.append({
                            "emp": emp_obj,
                            "line": ln,
                            "type_order": type_order,
                            "type_label": type_label,
                            "dept_order": dept_order,
                            "dept_label": dept_label,
                            "name_key": ((emp_obj.full_name or "").strip().lower())
                        })
            else:
                def _active_employees(y, m):
                    from calendar import monthrange
                    som = date(y, m, 1)
                    eom = date(y, m, monthrange(y, m)[1])
                    rows = []
                    with SessionLocal() as s:
                        emps = s.query(Employee).filter(Employee.account_id == tenant_id()).all()

                    def _parse(d):
                        if not d: return None
                        if isinstance(d, date): return d
                        try:
                            p = [int(t) for t in str(d).replace("/", "-").split("-")]
                            if p[0] > 1900:
                                y0, m0, d0 = (p + [1, 1])[:3]
                            else:
                                d0, m0, y0 = (p + [1, 1])[:3]
                            return date(y0, m0, d0)
                        except Exception:
                            return None

                    for e in emps:
                        jd = _parse(getattr(e, "date_employment", None) or getattr(e, "join_date", None))
                        xd = _parse(getattr(e, "date_exit", None) or getattr(e, "exit_date", None))
                        if jd and jd > eom:
                            continue
                        if xd and xd < som:
                            continue
                        rows.append(e)
                    return rows

                emps = _active_employees(y, m)
                for e in emps:
                    type_order, type_label, dept_order, dept_label = _classify(e)
                    entries.append({
                        "emp": e,
                        "line": None,
                        "type_order": type_order,
                        "type_label": type_label,
                        "dept_order": dept_order,
                        "dept_label": dept_label,
                        "name_key": ((e.full_name or "").strip().lower())
                    })

            entries.sort(key=lambda row: (row["type_order"], row["dept_order"], row["name_key"]))

            current_type = current_dept = None
            for entry in entries:
                if entry["type_label"] != current_type:
                    _add_group_header(entry["type_label"], level=0)
                    current_type = entry["type_label"]
                    current_dept = None
                if entry["dept_label"] != current_dept:
                    _add_group_header(entry["dept_label"], level=1)
                    current_dept = entry["dept_label"]
                _add_employee_row(entry["emp"], entry["line"])

            # initial compute
            for r, e in enumerate(row_emps):
                _recalc_row(grid, r, e, on_date)

            if not read_only:
                def _cell_changed(r, c):
                    if r >= len(row_emps) or row_emps[r] is None:
                        return
                    if c not in EDITABLE or c in TEXT_COLS:
                        return
                    _recalc_row(grid, r, row_emps[r], on_date)

                grid.cellChanged.connect(_cell_changed)

            btns = QDialogButtonBox(parent=dlg)
            if read_only:
                btns.addButton(QDialogButtonBox.Close)
            else:
                btns.addButton("Save", QDialogButtonBox.AcceptRole)
                btns.addButton("Submit", QDialogButtonBox.ActionRole)
                btns.addButton(QDialogButtonBox.Close)
            export_btn = btns.addButton("Export CSV", QDialogButtonBox.ActionRole)
            lay.addWidget(btns)

            def _export_csv():
                default_name = f"Salary_Review_{month_name[m]}_{y}.csv"
                path, _ = QFileDialog.getSaveFileName(dlg, "Export Salary Review", default_name, "CSV Files (*.csv)")
                if not path:
                    return
                try:
                    with open(path, "w", newline="", encoding="utf-8") as f:
                        writer = csv.writer(f)
                        writer.writerow(COLS)
                        for r, emp_obj in enumerate(row_emps):
                            if emp_obj is None:
                                continue
                            writer.writerow([
                                (grid.item(r, c).text() if grid.item(r, c) else "")
                                for c in range(grid.columnCount())
                            ])
                    QMessageBox.information(dlg, "Export", f"Exported to {path}")
                except Exception as exc:
                    QMessageBox.warning(dlg, "Export", f"Failed to export.\n{exc}")

            export_btn.clicked.connect(_export_csv)

            def _persist(status=None):
                totals = _recalc_totals(grid)
                from sqlalchemy import text
                with SessionLocal() as s:
                    if batch_id is None:
                        r = s.execute(text(
                            "INSERT INTO payroll_batches(year,month,status,total_basic,total_er,grand_total) "
                            "VALUES(:y,:m,:st,:tb,:ter,:gt)"),
                            {"y": y, "m": m, "st": status or "Draft",
                             "tb": totals['total_basic'], "ter": totals['total_er'], "gt": totals['grand_total']})
                        batch_id_local = r.lastrowid
                    else:
                        batch_id_local = batch_id
                        s.execute(text(
                            "UPDATE payroll_batches SET status=:st,total_basic=:tb,total_er=:ter,grand_total=:gt WHERE id=:i"),
                            {"st": status or "Draft", "tb": totals['total_basic'], "ter": totals['total_er'],
                             "gt": totals['grand_total'], "i": batch_id_local})
                        s.execute(text("DELETE FROM payroll_batch_lines WHERE batch_id=:i"), {"i": batch_id_local})

                    for r in range(grid.rowCount()):
                        if r >= len(row_emps):
                            continue
                        emp = row_emps[r]
                        if emp is None:
                            continue
                        def _txt(col):
                            it = grid.item(r, col)
                            return it.text() if it else ""

                        basic = _rf(_txt(1))
                        comm = _rf(_txt(2))
                        inc = _rf(_txt(3))
                        allw = _rf(_txt(4))
                        ot_r = _rf(_txt(5))
                        ot_h = _rf(_txt(6))
                        pt_r = _rf(_txt(7))
                        pt_h = _rf(_txt(8))
                        adj = _rf(_txt(9))
                        tot = _rf(_txt(10))
                        levy = _rf(_txt(11))
                        adv = _rf(_txt(12))
                        shg = _rf(_txt(13))
                        sdl = _rf(_txt(14))
                        cpf_ee = _rf(_txt(15))
                        cpf_er = _rf(_txt(16))
                        cpf_t = _rf(_txt(17))
                        ee_c = _rf(_txt(18))
                        er_c = _rf(_txt(19))
                        cash = _rf(_txt(20))
                        remarks_val = _txt(REMARKS_COL).strip()
                        s.execute(text("""
                                       INSERT INTO payroll_batch_lines(batch_id, employee_id, basic_salary, commission,
                                                                       incentives, allowance,
                                                                       overtime_rate, overtime_hours, part_time_rate,
                                                                       part_time_hours, adjustment,
                                                                       levy, advance, shg, sdl, cpf_emp, cpf_er,
                                                                       cpf_total,
                                                                       line_total, ee_contrib, er_contrib, total_cash,
                                                                       remarks)
                                       VALUES (:b, :e, :ba, :co, :in, :al, :otr, :oth, :ptr, :pth, :adj, :lev, :adv, :shg,
                                               :sdl, :ee, :er, :cpt, :lt, :eec, :erc, :cash, :rmk)
                                       """), {
                            "b": batch_id_local, "e": int(emp.id),
                            "ba": basic, "co": comm, "in": inc, "al": allw,
                            "otr": ot_r, "oth": ot_h, "ptr": pt_r, "pth": pt_h,
                            "adj": adj,
                            "lev": levy, "adv": adv, "shg": shg, "sdl": sdl,
                            "ee": cpf_ee, "er": cpf_er, "cpt": cpf_t,
                            "lt": tot, "eec": ee_c, "erc": er_c, "cash": cash,
                            "rmk": remarks_val
                        })
                    s.commit()
                return batch_id_local

            def _on_clicked(btn):
                t = btn.text().lower()
                from PySide6.QtWidgets import QMessageBox
                if "save" in t:
                    _persist("Draft")
                    QMessageBox.information(dlg, "Salary Review", "Saved.")
                    _load_batches()
                elif "submit" in t:
                    _persist("Submitted")
                    QMessageBox.information(dlg, "Salary Review", "Submitted and locked.")
                    _load_batches()
                    dlg.accept()
                else:
                    dlg.reject()

            if not read_only:
                btns.clicked.connect(_on_clicked)

            dlg.resize(1260, 640)
            dlg.exec()

        def _create():
            y = int(cb_year.currentText())
            m = cb_month.currentIndex() + 1
            _open_batch_dialog(None, False, y, m)

        def _edit():
            bid = _selected_batch_id()
            from PySide6.QtWidgets import QMessageBox
            if not bid:
                QMessageBox.information(host, "Salary Review", "Select a batch.")
                return
            _open_batch_dialog(bid, False)

        def _view():
            bid = _selected_batch_id()
            from PySide6.QtWidgets import QMessageBox
            if not bid:
                QMessageBox.information(host, "Salary Review", "Select a batch.")
                return
            _open_batch_dialog(bid, True)

        def _submit():
            bid = _selected_batch_id()
            from PySide6.QtWidgets import QMessageBox
            if not bid:
                QMessageBox.information(host, "Salary Review", "Select a batch.")
                return
            from sqlalchemy import text
            with SessionLocal() as s:
                s.execute(text("UPDATE payroll_batches SET status='Submitted' WHERE id=:i"), {"i": bid})
                s.commit()
            _load_batches()

        def _delete():
            bid = _selected_batch_id()
            from PySide6.QtWidgets import QMessageBox
            if not bid:
                QMessageBox.information(host, "Salary Review", "Select a batch.")
                return
            if QMessageBox.question(host, "Delete",
                                    "Delete selected batch? This removes all lines.") == QMessageBox.Yes:
                from sqlalchemy import text
                with SessionLocal() as s:
                    s.execute(text("DELETE FROM payroll_batch_lines WHERE batch_id=:i"), {"i": bid})
                    s.execute(text("DELETE FROM payroll_batches WHERE id=:i"), {"i": bid})
                    s.commit()
                _load_batches()

        btn_create.clicked.connect(_create)
        btn_edit.clicked.connect(_edit)
        btn_view.clicked.connect(_view)
        btn_submit.clicked.connect(_submit)
        btn_delete.clicked.connect(_delete)
        btn_refresh.clicked.connect(_load_batches)

    # -- Vouchers
    def _build_vouchers_tab(self):
        host = QWidget()
        v = QVBoxLayout(host)

        ctrl = QHBoxLayout()
        self.v_emp = QComboBox()
        for emp_id, name, code in _employees():
            self.v_emp.addItem(f"{name} ({code})", emp_id)
        self.v_month = QComboBox()
        self.v_month.addItems(_month_names())
        self.v_month.setCurrentIndex(date.today().month - 1)
        self.v_year = QComboBox()
        this_year = date.today().year
        self.v_year.addItems([str(y) for y in range(this_year - 5, this_year + 6)])
        self.v_year.setCurrentText(str(this_year))

        ctrl.addWidget(QLabel("Employee"))
        ctrl.addWidget(self.v_emp)
        ctrl.addSpacing(12)
        ctrl.addWidget(QLabel("Month"))
        ctrl.addWidget(self.v_month)
        ctrl.addSpacing(12)
        ctrl.addWidget(QLabel("Year"))
        ctrl.addWidget(self.v_year)
        ctrl.addStretch(1)

        self.btn_pdf = QPushButton("Export PDF")
        self.btn_pdf.clicked.connect(self._export_voucher_pdf)
        ctrl.addWidget(self.btn_pdf)
        v.addLayout(ctrl)

        wrap = QHBoxLayout()
        wrap.addStretch(1)

        self.v_preview = QTextBrowser()
        self.v_preview.setOpenExternalLinks(True)
        self.v_preview.setHorizontalScrollBarPolicy(Qt.ScrollBarAsNeeded)
        self.v_preview.setVerticalScrollBarPolicy(Qt.ScrollBarAlwaysOn)
        self.v_preview.setFrameShape(QFrame.NoFrame)
        self.v_preview.setSizePolicy(QSizePolicy.Expanding, QSizePolicy.Expanding)
        self.v_preview.setMinimumWidth(780)
        self.v_preview.setMinimumHeight(700)

        wrap.addWidget(self.v_preview, 1)
        wrap.addStretch(1)
        v.addLayout(wrap)

        self.tabs.addTab(host, "Salary Vouchers")

        self.v_emp.currentIndexChanged.connect(self._refresh_voucher_preview)
        self.v_month.currentIndexChanged.connect(self._refresh_voucher_preview)
        self.v_year.currentIndexChanged.connect(self._refresh_voucher_preview)
        self._refresh_voucher_preview()

    def _refresh_voucher_preview(self):
        from sqlalchemy import text
        emp_id = self.v_emp.currentData()
        m1 = (self.v_month.currentIndex() + 1) or 1
        y = int(self.v_year.currentText())

        emp = None
        line = None
        with SessionLocal() as s:
            emp = s.get(Employee, emp_id) if emp_id else None
            try:
                batch = s.execute(text("""
                                       SELECT id, status
                                       FROM payroll_batches
                                       WHERE year =:y AND month =:m
                                       ORDER BY CASE status WHEN 'Submitted' THEN 1 ELSE 2
                                       END, id DESC
                    LIMIT 1
                                       """), {"y": y, "m": m1}).fetchone()
                if batch and emp_id:
                    ln = s.execute(text("""
                                        SELECT basic_salary,
                                               commission,
                                               incentives,
                                               allowance,
                                               overtime_rate,
                                               overtime_hours,
                                               part_time_rate,
                                               part_time_hours,
                                               adjustment,
                                               levy,
                                               advance,
                                               shg,
                                               sdl,
                                               cpf_emp,
                                               cpf_er,
                                               cpf_total,
                                               ee_contrib,
                                               er_contrib,
                                               total_cash
                                        FROM payroll_batch_lines
                                        WHERE batch_id = :b
                                          AND employee_id = :e LIMIT 1
                                        """), {"b": int(batch.id), "e": int(emp_id)}).fetchone()
                    if ln:
                        line = {
                            "basic_salary": float(ln.basic_salary or 0.0),
                            "commission": float(ln.commission or 0.0),
                            "incentives": float(ln.incentives or 0.0),
                            "allowance": float(ln.allowance or 0.0),
                            "overtime_rate": float(ln.overtime_rate or 0.0),
                            "overtime_hours": float(ln.overtime_hours or 0.0),
                            "part_time_rate": float(ln.part_time_rate or 0.0),
                            "part_time_hours": float(ln.part_time_hours or 0.0),
                            "adjustment": float(ln.adjustment or 0.0),
                            "levy": float(ln.levy or 0.0),
                            "advance": float(ln.advance or 0.0),
                            "shg": float(ln.shg or 0.0),
                            "sdl": float(ln.sdl or 0.0),
                            "cpf_emp": float(ln.cpf_emp or 0.0),
                            "cpf_er": float(ln.cpf_er or 0.0),
                            "cpf_total": float(ln.cpf_total or 0.0)
                        }
            except Exception:
                pass

        html = _voucher_html(_company(), emp, y, m1, line=line)
        self.v_preview.setHtml(html)

    def _export_voucher_pdf(self):
        emp_label = self.v_emp.currentText() or "employee"
        m1 = self.v_month.currentIndex() + 1
        y = int(self.v_year.currentText())
        mn = _month_names()[m1 - 1]
        default_name = f"SalaryVoucher_{emp_label.replace(' ', '_')}_{y}_{mn}.pdf"
        path, _ = QFileDialog.getSaveFileName(self, "Export Voucher PDF", default_name, "PDF Files (*.pdf)")
        if not path:
            return

        html = self.v_preview.toHtml().replace(
            "<head>",
            "<head><style>@page{size:A4;margin:12mm 10mm;} html,body{font-size:12pt;}</style>"
        )

        doc = QTextDocument()
        doc.setDefaultFont(QFont("Arial", 12))
        doc.setHtml(html)

        printer = QPrinter(QPrinter.HighResolution)
        printer.setResolution(150)
        printer.setOutputFormat(QPrinter.PdfFormat)
        printer.setPageLayout(QPageLayout(QPageSize(QPageSize.A4),
                                          QPageLayout.Portrait,
                                          QMarginsF(10, 12, 10, 12),
                                          QPageLayout.Millimeter))
        printer.setOutputFileName(path)
        doc.print_(printer)

    # -- Settings
    def _build_settings_tab(self):
        from sqlalchemy import text
        import csv
        from PySide6.QtWidgets import QMessageBox

        # ---------- durable schema for rules (v2) ----------
        def _ensure_settings_tables():
            with SessionLocal() as s:
                # Legacy shells remain; v2 tables hold what the UI edits.
                s.execute(text("""
                               CREATE TABLE IF NOT EXISTS cpf_rules_v2
                               (
                                   id INTEGER PRIMARY KEY AUTOINCREMENT,
                                   account_id TEXT NOT NULL,
                                   age_bracket TEXT NOT NULL,
                                   residency TEXT NOT NULL,
                                   pr_year INTEGER,
                                   salary_from REAL,
                                   salary_to REAL,
                                   total_pct_tw REAL,
                                   total_pct_tw_minus REAL,
                                   ee_pct_tw REAL,
                                   ee_pct_tw_minus REAL,
                                   cpf_total_cap REAL,
                                   cpf_employee_cap REAL,
                                   effective_from TEXT,
                                   notes TEXT
                               )"""))
                s.execute(text("""
                               CREATE TABLE IF NOT EXISTS shg_rules_v2
                               (
                                   id INTEGER PRIMARY KEY AUTOINCREMENT,
                                   account_id TEXT NOT NULL,
                                   shg TEXT NOT NULL,
                                   income_from REAL,
                                   income_to REAL,
                                   contribution_type TEXT,
                                   contribution_value REAL,
                                   effective_from TEXT,
                                   notes TEXT
                               )"""))
                s.execute(text("""
                               CREATE TABLE IF NOT EXISTS sdl_rules_v2
                               (
                                   id INTEGER PRIMARY KEY AUTOINCREMENT,
                                   account_id TEXT NOT NULL,
                                   salary_from REAL,
                                   salary_to REAL,
                                   rate_type TEXT,
                                   rate_value REAL,
                                   effective_from TEXT,
                                   notes TEXT
                               )"""))
                # Race map table used elsewhere
                s.execute(text("""
                               CREATE TABLE IF NOT EXISTS shg_race_map
                               (
                                   account_id TEXT NOT NULL,
                                   race TEXT NOT NULL,
                                   shg TEXT NOT NULL,
                                   PRIMARY KEY (account_id, race)
                               )"""))
                s.commit()

        _ensure_settings_tables()

        # ---------- helpers ----------
        def _mk_table(headers):
            t = QTableWidget(0, len(headers))
            t.setHorizontalHeaderLabels(headers)
            t.horizontalHeader().setSectionResizeMode(QHeaderView.ResizeToContents)
            t.verticalHeader().setVisible(False)
            t.setAlternatingRowColors(True)
            return t

        def _rf(x):
            try:
                return float(str(x).replace(",", "").replace("%", "").strip())
            except:
                return 0.0

        def _ri(x):
            try:
                xs = str(x).strip()
                return int(xs) if xs else None
            except:
                return None

        def _csv_export(tbl, headers, title):
            path, _ = QFileDialog.getSaveFileName(self, f"Export {title}", f"{title}.csv", "CSV Files (*.csv)")
            if not path: return
            with open(path, "w", newline="", encoding="utf-8") as f:
                w = csv.writer(f)
                w.writerow(headers)
                for r in range(tbl.rowCount()):
                    w.writerow([(tbl.item(r, c).text() if tbl.item(r, c) else "") for c in range(tbl.columnCount())])

        def _csv_import(tbl, headers, title):
            path, _ = QFileDialog.getOpenFileName(self, f"Import {title}", "", "CSV Files (*.csv)")
            if not path: return
            with open(path, newline="", encoding="utf-8") as f:
                rows = list(csv.reader(f))
            if not rows: return
            hdr = [h.strip() for h in rows[0]]
            if [h.lower() for h in hdr] != [h.lower() for h in headers]:
                QMessageBox.warning(self, "Import", f"Header mismatch.\nExpected: {headers}\nGot: {hdr}")
                return
            tbl.setRowCount(0)
            for data in rows[1:]:
                r = tbl.rowCount()
                tbl.insertRow(r)
                for c, val in enumerate(data[:len(headers)]):
                    tbl.setItem(r, c, QTableWidgetItem(val))

        def _csv_template(headers, title):
            path, _ = QFileDialog.getSaveFileName(self, f"{title} CSV Template", f"{title}_template.csv",
                                                  "CSV Files (*.csv)")
            if not path: return
            with open(path, "w", newline="", encoding="utf-8") as f:
                csv.writer(f).writerow(headers)
            QMessageBox.information(self, "Template", f"Created: {path}")

        def _list_defined_races():
            races = set()
            try:
                with SessionLocal() as s:
                    tbls = s.execute(text("SELECT name FROM sqlite_master WHERE type='table'")).fetchall()
                    names = [t.name for t in tbls]

                    def columns_of(table):
                        try:
                            cols = s.execute(text(f"PRAGMA table_info({table})")).fetchall()
                            return [c.name for c in cols]
                        except Exception:
                            return []

                    preferred = [
                        "employee_dropdowns", "dropdown_values", "dropdowns",
                        "settings_dropdowns", "hr_dropdowns", "lookup_values",
                        "meta_choices", "choices", "employee_meta",
                        "employee_settings", "hr_options", "hr_option_values"
                    ]
                    ordered = [t for t in preferred if t in names] + [t for t in names if t not in preferred]

                    for tbl in ordered:
                        cols = [c.lower() for c in columns_of(tbl)]
                        if not cols:
                            continue

                        direct_cols = [c for c in cols if "race" in c]
                        for rc in direct_cols:
                            try:
                                rows = s.execute(
                                    text(f"SELECT DISTINCT {rc} AS v FROM {tbl} WHERE {rc} IS NOT NULL")).fetchall()
                                for r in rows:
                                    v = getattr(r, "v", None)
                                    if v and str(v).strip():
                                        races.add(str(v).strip())
                            except Exception:
                                pass

                        group_cols = [c for c in cols if
                                      c in ("category", "group", "group_name", "type", "key", "field", "option_group")]
                        value_cols = [c for c in cols if c in ("value", "label", "name", "option", "text")]
                        for gc in group_cols:
                            for vc in value_cols:
                                try:
                                    rows = s.execute(text(
                                        f"SELECT DISTINCT {vc} AS v FROM {tbl} "
                                        f"WHERE lower({gc}) IN ('race','races') AND {vc} IS NOT NULL"
                                    )).fetchall()
                                    for r in rows:
                                        v = getattr(r, "v", None)
                                        if v and str(v).strip():
                                            races.add(str(v).strip())
                                except Exception:
                                    pass

                    if not races:
                        vals = s.query(Employee.race).filter(Employee.account_id == tenant_id()).all()
                        for (rv,) in vals:
                            if rv and str(rv).strip():
                                races.add(str(rv).strip())
            except Exception:
                try:
                    with SessionLocal() as s:
                        vals = s.query(Employee.race).filter(Employee.account_id == tenant_id()).all()
                        for (rv,) in vals:
                            if rv and str(rv).strip():
                                races.add(str(rv).strip())
                except Exception:
                    pass

            return sorted(races, key=lambda x: x.lower())

        sa = QScrollArea()
        sa.setWidgetResizable(True)
        sa.setVerticalScrollBarPolicy(Qt.ScrollBarAlwaysOn)
        sa.setHorizontalScrollBarPolicy(Qt.ScrollBarAsNeeded)
        sa.setFrameShape(QFrame.NoFrame)

        inner = QWidget()
        inner.setSizePolicy(QSizePolicy.Preferred, QSizePolicy.Minimum)
        v = QVBoxLayout(inner)
        v.setSpacing(12)
        inner.setContentsMargins(12, 12, 12, 12)

        # ---------- Voucher box ----------
        voucher_box = QGroupBox("Voucher Settings")
        f_v = QFormLayout(voucher_box)

        self.voucher_format = QLineEdit(globals().get("_VOUCHER_FMT", "SV-{YYYY}{MM}-{EMP}"))
        self.voucher_format.setMaximumWidth(340)
        self.voucher_preview = QLabel("")
        btn_preview = QPushButton("Preview")
        btn_preview.setMaximumWidth(120)
        btn_apply = QPushButton("Apply")
        btn_apply.setMaximumWidth(120)

        def _preview_code():
            sample = (self.voucher_format.text() or "SV-{YYYY}{MM}-{EMP}")
            code = (sample.replace("{YYYY}", "2025")
                    .replace("{MM}", "01")
                    .replace("{EMP}", "EMP001"))
            self.voucher_preview.setText(f"Preview: {code}")

        def _apply_format():
            fmt = (self.voucher_format.text().strip() or "SV-{YYYY}{MM}-{EMP}")
            globals()["_VOUCHER_FMT"] = fmt
            _save_voucher_format_to_db(fmt)
            _preview_code()
            try:
                self._refresh_voucher_preview()
            except Exception:
                pass

        btn_preview.clicked.connect(_preview_code)
        btn_apply.clicked.connect(_apply_format)

        row_fmt = QHBoxLayout()
        row_fmt.addWidget(btn_preview)
        row_fmt.addWidget(btn_apply)
        row_fmt.addStretch(1)
        f_v.addRow("Format", self.voucher_format)
        f_v.addRow("", row_fmt)
        f_v.addRow("", self.voucher_preview)

        stamp_row = QHBoxLayout()
        self.stamp_preview = QLabel("No stamp")
        self.stamp_preview.setMinimumSize(120, 60)
        self.stamp_preview.setStyleSheet("border:1px solid #ddd; padding:4px;")
        btn_up = QPushButton("Upload Stamp")
        btn_cl = QPushButton("Clear")
        btn_up.setMaximumWidth(140)
        btn_cl.setMaximumWidth(120)

        def _refresh_stamp_preview_from_b64(b64: Optional[str]):
            if not b64:
                self.stamp_preview.setText("No stamp")
                self.stamp_preview.setPixmap(QPixmap())
                return
            pix = QPixmap()
            pix.loadFromData(base64.b64decode(b64))
            self.stamp_preview.setPixmap(pix.scaled(140, 80, Qt.KeepAspectRatio, Qt.SmoothTransformation))
            self.stamp_preview.setText("")

        def _upload_stamp():
            path, _ = QFileDialog.getOpenFileName(self, "Select Company Stamp", "", "Images (*.png *.jpg *.jpeg *.gif)")
            if not path:
                return
            try:
                with open(path, "rb") as f:
                    raw = f.read()
                # persist into MAIN DB under current tenant
                with MainSession() as s:
                    row = s.query(CompanySettings).filter(CompanySettings.account_id == str(tenant_id())).first()
                    if not row:
                        row = CompanySettings(account_id=str(tenant_id()))
                        s.add(row)
                        s.flush()
                    row.stamp = raw
                    s.commit()

                # live preview
                b64 = base64.b64encode(raw).decode("ascii")
                self._company_stamp_b64 = b64
                globals()["_STAMP_B64"] = b64
                _refresh_stamp_preview_from_b64(b64)
                try:
                    self._refresh_voucher_preview()
                except Exception:
                    pass
            except Exception:
                pass

        def _clear_stamp():
            self._company_stamp_b64 = None
            globals()["_STAMP_B64"] = None
            try:
                with MainSession() as s:
                    row = s.query(CompanySettings).filter(CompanySettings.account_id == str(tenant_id())).first()
                    if row:
                        row.stamp = None
                        s.commit()
            except Exception:
                pass
            _refresh_stamp_preview_from_b64(None)
            try:
                self._refresh_voucher_preview()
            except Exception:
                pass

        btn_up.clicked.connect(_upload_stamp)
        btn_cl.clicked.connect(_clear_stamp)

        stamp_row.addWidget(self.stamp_preview)
        stamp_row.addSpacing(10)
        stamp_row.addWidget(btn_up)
        stamp_row.addWidget(btn_cl)
        stamp_row.addStretch(1)
        f_v.addRow("Company Stamp", stamp_row)

        v.addWidget(voucher_box)
        _preview_code()
        _refresh_stamp_preview_from_b64(self._company_stamp_b64)

        # ---------- CPF (v2 two-term structure) ----------
        cpf_headers = [
            "Age Bracket", "Residency", "Year (PR)",
            "Salary From", "Salary To",
            "Total % TW", "Total % (TW-500)", "EE % TW", "EE % (TW-500)",
            "CPF Total Cap", "CPF Employee Cap", "Effective From", "Notes"
        ]
        cpf_box = QGroupBox("CPF Rules")
        cpf_v = QVBoxLayout(cpf_box)
        cpf_hint = QLabel(
            "Two-term: X%×TW + Y%×max(TW-500,0). Enter X and Y. Caps optional. Effective From in DD/MM/YYYY.")
        cpf_hint.setStyleSheet("color:#6b7280;")
        cpf_v.addWidget(cpf_hint)
        self.cpf_tbl = _mk_table(cpf_headers)
        cpf_v.addWidget(self.cpf_tbl)
        row = QHBoxLayout()
        b_add = QPushButton("Add")
        b_del = QPushButton("Delete")
        b_imp = QPushButton("Import CSV")
        b_exp = QPushButton("Export CSV")
        b_tpl = QPushButton("CSV Template")
        b_val = QPushButton("Validate")
        b_del_all = QPushButton("Delete all")
        for b in (b_add, b_del): row.addWidget(b)
        row.addStretch(1)
        for b in (b_imp, b_exp, b_tpl, b_val, b_del_all): row.addWidget(b)
        cpf_v.addLayout(row)
        v.addWidget(cpf_box)

        # ---------- SHG (v2) ----------
        shg_headers = ["SHG", "Income From", "Income To", "Contribution Type", "Contribution Value", "Effective From",
                       "Notes"]
        shg_box = QGroupBox("SHG Rules")
        shg_v = QVBoxLayout(shg_box)
        shg_hint = QLabel(
            "Type: flat or percent. Value is number only. Effective From in DD/MM/YYYY. Race→SHG map controls which table applies.")
        shg_hint.setStyleSheet("color:#6b7280;")
        shg_v.addWidget(shg_hint)
        self.shg_tbl = _mk_table(shg_headers)
        shg_v.addWidget(self.shg_tbl)
        row2 = QHBoxLayout()
        s_add = QPushButton("Add")
        s_del = QPushButton("Delete")
        s_imp = QPushButton("Import CSV")
        s_exp = QPushButton("Export CSV")
        s_tpl = QPushButton("CSV Template")
        s_val = QPushButton("Validate")
        s_map = QPushButton("Manage Race→SHG")
        s_del_all = QPushButton("Delete all")
        for b in (s_add, s_del): row2.addWidget(b)
        row2.addStretch(1)
        for b in (s_imp, s_exp, s_tpl, s_val, s_map, s_del_all): row2.addWidget(b)
        shg_v.addLayout(row2)
        v.addWidget(shg_box)

        # ---------- SDL (v2) ----------
        sdl_headers = ["Salary From", "Salary To", "Rate Type", "Rate Value", "Effective From", "Notes"]
        sdl_box = QGroupBox("SDL Rules")
        sdl_v = QVBoxLayout(sdl_box)
        sdl_hint = QLabel(
            "Rate Type: percent or flat. If percent, enter 0.25 for 0.25%. Blank 'To' = no upper limit. Effective From in DD/MM/YYYY.")
        sdl_hint.setStyleSheet("color:#6b7280;")
        sdl_v.addWidget(sdl_hint)
        self.sdl_tbl = _mk_table(sdl_headers)
        sdl_v.addWidget(self.sdl_tbl)
        row3 = QHBoxLayout()
        d_add = QPushButton("Add")
        d_del = QPushButton("Delete")
        d_imp = QPushButton("Import CSV")
        d_exp = QPushButton("Export CSV")
        d_tpl = QPushButton("CSV Template")
        d_val = QPushButton("Validate")
        d_del_all = QPushButton("Delete all")
        for b in (d_add, d_del): row3.addWidget(b)
        row3.addStretch(1)
        for b in (d_imp, d_exp, d_tpl, d_val, d_del_all): row3.addWidget(b)
        sdl_v.addLayout(row3)
        v.addWidget(sdl_box)

        # ---------- persistence: save / load / delete-all ----------
        acct = lambda: str(tenant_id())

        def _save_cpf_rules():
            with SessionLocal() as s:
                s.execute(text("DELETE FROM cpf_rules_v2 WHERE account_id=:a"), {"a": acct()})
                for r in range(self.cpf_tbl.rowCount()):
                    g = lambda c: (self.cpf_tbl.item(r, c).text().strip() if self.cpf_tbl.item(r, c) else "")
                    s.execute(text("""
                                   INSERT INTO cpf_rules_v2(account_id, age_bracket, residency, pr_year, salary_from,
                                                            salary_to,
                                                            total_pct_tw, total_pct_tw_minus, ee_pct_tw,
                                                            ee_pct_tw_minus,
                                                            cpf_total_cap, cpf_employee_cap, effective_from, notes)
                                   VALUES (:a, :age, :res, :yr, :sf, :st, :ttw, :ttwm, :eetw, :eetwm, :ct, :ce, :eff,
                                           :notes)"""), {
                                  "a": acct(),
                                  "age": g(0), "res": g(1), "yr": _ri(g(2)),
                                  "sf": _rf(g(3)), "st": _rf(g(4)),
                                  "ttw": _rf(g(5)), "ttwm": _rf(g(6)),
                                  "eetw": _rf(g(7)), "eetwm": _rf(g(8)),
                                  "ct": _rf(g(9)), "ce": _rf(g(10)),
                                  "eff": g(11), "notes": g(12)
                              })
                s.commit()

        def _load_cpf_rules():
            self.cpf_tbl.setRowCount(0)
            with SessionLocal() as s:
                rows = s.execute(text("""
                                      SELECT age_bracket,
                                             residency,
                                             pr_year,
                                             salary_from,
                                             salary_to,
                                             total_pct_tw,
                                             total_pct_tw_minus,
                                             ee_pct_tw,
                                             ee_pct_tw_minus,
                                             cpf_total_cap,
                                             cpf_employee_cap,
                                             effective_from,
                                             notes
                                      FROM cpf_rules_v2
                                      WHERE account_id = :a
                                      ORDER BY id ASC
                                      """), {"a": acct()}).fetchall()
            for row in rows:
                r = self.cpf_tbl.rowCount()
                self.cpf_tbl.insertRow(r)
                vals = [
                    row.age_bracket or "", row.residency or "",
                    "" if row.pr_year is None else str(row.pr_year),
                    f"{(row.salary_from or 0):g}", f"{(row.salary_to or 0):g}",
                    f"{(row.total_pct_tw or 0):g}", f"{(row.total_pct_tw_minus or 0):g}",
                    f"{(row.ee_pct_tw or 0):g}", f"{(row.ee_pct_tw_minus or 0):g}",
                    f"{(row.cpf_total_cap or 0):g}", f"{(row.cpf_employee_cap or 0):g}",
                    row.effective_from or "", row.notes or ""
                ]
                for c, v in enumerate(vals):
                    self.cpf_tbl.setItem(r, c, QTableWidgetItem(v))

        def _save_shg_rules():
            with SessionLocal() as s:
                s.execute(text("DELETE FROM shg_rules_v2 WHERE account_id=:a"), {"a": acct()})
                for r in range(self.shg_tbl.rowCount()):
                    g = lambda c: (self.shg_tbl.item(r, c).text().strip() if self.shg_tbl.item(r, c) else "")
                    s.execute(text("""
                                   INSERT INTO shg_rules_v2(account_id, shg, income_from, income_to,
                                                            contribution_type, contribution_value, effective_from,
                                                            notes)
                                   VALUES (:a, :shg, :f, :t, :typ, :val, :eff, :notes)"""), {
                                  "a": acct(),
                                  "shg": g(0).upper(),
                                  "f": _rf(g(1)), "t": _rf(g(2)),
                                  "typ": g(3).lower(), "val": _rf(g(4)),
                                  "eff": g(5), "notes": g(6)
                              })
                s.commit()

        def _load_shg_rules():
            self.shg_tbl.setRowCount(0)
            with SessionLocal() as s:
                rows = s.execute(text("""
                                      SELECT shg,
                                             income_from,
                                             income_to,
                                             contribution_type,
                                             contribution_value,
                                             effective_from,
                                             notes
                                      FROM shg_rules_v2
                                      WHERE account_id = :a
                                      ORDER BY id ASC
                                      """), {"a": acct()}).fetchall()
            for row in rows:
                r = self.shg_tbl.rowCount()
                self.shg_tbl.insertRow(r)
                vals = [
                    row.shg or "", f"{(row.income_from or 0):g}", f"{(row.income_to or 0):g}",
                    row.contribution_type or "", f"{(row.contribution_value or 0):g}",
                    row.effective_from or "", row.notes or ""
                ]
                for c, v in enumerate(vals):
                    self.shg_tbl.setItem(r, c, QTableWidgetItem(v))

        def _save_sdl_rules():
            with SessionLocal() as s:
                s.execute(text("DELETE FROM sdl_rules_v2 WHERE account_id=:a"), {"a": acct()})
                for r in range(self.sdl_tbl.rowCount()):
                    g = lambda c: (self.sdl_tbl.item(r, c).text().strip() if self.sdl_tbl.item(r, c) else "")
                    s.execute(text("""
                                   INSERT INTO sdl_rules_v2(account_id, salary_from, salary_to, rate_type, rate_value,
                                                            effective_from, notes)
                                   VALUES (:a, :f, :t, :typ, :val, :eff, :notes)"""), {
                                  "a": acct(),
                                  "f": _rf(g(0)), "t": _rf(g(1)),
                                  "typ": g(2).lower(), "val": _rf(g(3)),
                                  "eff": g(4), "notes": g(5)
                              })
                s.commit()

        def _load_sdl_rules():
            self.sdl_tbl.setRowCount(0)
            with SessionLocal() as s:
                rows = s.execute(text("""
                                      SELECT salary_from, salary_to, rate_type, rate_value, effective_from, notes
                                      FROM sdl_rules_v2
                                      WHERE account_id = :a
                                      ORDER BY id ASC
                                      """), {"a": acct()}).fetchall()
            for row in rows:
                r = self.sdl_tbl.rowCount()
                self.sdl_tbl.insertRow(r)
                vals = [
                    f"{(row.salary_from or 0):g}", f"{(row.salary_to or 0):g}",
                    row.rate_type or "", f"{(row.rate_value or 0):g}",
                    row.effective_from or "", row.notes or ""
                ]
                for c, v in enumerate(vals):
                    self.sdl_tbl.setItem(r, c, QTableWidgetItem(v))

        def _delete_all_cpf():
            if QMessageBox.question(self, "Delete all", "Delete all CPF rules?") == QMessageBox.Yes:
                with SessionLocal() as s:
                    s.execute(text("DELETE FROM cpf_rules_v2 WHERE account_id=:a"), {"a": acct()})
                    s.commit()
                self.cpf_tbl.setRowCount(0)

        def _delete_all_shg():
            if QMessageBox.question(self, "Delete all", "Delete all SHG rules?") == QMessageBox.Yes:
                with SessionLocal() as s:
                    s.execute(text("DELETE FROM shg_rules_v2 WHERE account_id=:a"), {"a": acct()})
                    s.commit()
                self.shg_tbl.setRowCount(0)

        def _delete_all_sdl():
            if QMessageBox.question(self, "Delete all", "Delete all SDL rules?") == QMessageBox.Yes:
                with SessionLocal() as s:
                    s.execute(text("DELETE FROM sdl_rules_v2 WHERE account_id=:a"), {"a": acct()})
                    s.commit()
                self.sdl_tbl.setRowCount(0)

        # ---------- wire buttons ----------
        b_add.clicked.connect(lambda: self.cpf_tbl.insertRow(self.cpf_tbl.rowCount()))
        b_del.clicked.connect(lambda: [self.cpf_tbl.removeRow(r) for r in
                                       sorted({ix.row() for ix in self.cpf_tbl.selectedIndexes()}, reverse=True)])
        b_imp.clicked.connect(lambda: _csv_import(self.cpf_tbl, cpf_headers, "CPF"))
        b_exp.clicked.connect(lambda: _csv_export(self.cpf_tbl, cpf_headers, "CPF"))
        b_tpl.clicked.connect(lambda: _csv_template(cpf_headers, "CPF"))

        def _on_validate_cpf():
            errs = _validate_cpf(self.cpf_tbl)
            if errs:
                QMessageBox.information(self, "CPF Validate", "\n".join(errs))
            else:
                _save_cpf_rules()
                QMessageBox.information(self, "CPF Validate", "OK. Saved.")

        b_val.clicked.connect(_on_validate_cpf)
        b_del_all.clicked.connect(_delete_all_cpf)

        s_add.clicked.connect(lambda: self.shg_tbl.insertRow(self.shg_tbl.rowCount()))
        s_del.clicked.connect(lambda: [self.shg_tbl.removeRow(r) for r in
                                       sorted({ix.row() for ix in self.shg_tbl.selectedIndexes()}, reverse=True)])
        s_imp.clicked.connect(lambda: _csv_import(self.shg_tbl, shg_headers, "SHG"))
        s_exp.clicked.connect(lambda: _csv_export(self.shg_tbl, shg_headers, "SHG"))
        s_tpl.clicked.connect(lambda: _csv_template(shg_headers, "SHG"))

        def _on_validate_shg():
            errs = _validate_shg(self.shg_tbl)
            if errs:
                QMessageBox.information(self, "SHG Validate", "\n".join(errs))
            else:
                _save_shg_rules()
                QMessageBox.information(self, "SHG Validate", "OK. Saved.")

        s_val.clicked.connect(_on_validate_shg)
        s_del_all.clicked.connect(_delete_all_shg)

        def _open_race_shg_map():
            dlg = QDialog(self)
            dlg.setWindowTitle("Race → SHG Mapping")
            lay = QVBoxLayout(dlg)
            info = QLabel("Map each Race to an SHG. Races are pulled from Employee dropdown settings.")
            info.setStyleSheet("color:#6b7280;")
            lay.addWidget(info)

            tbl = QTableWidget(0, 2)
            tbl.setHorizontalHeaderLabels(["Race", "SHG"])
            tbl.horizontalHeader().setSectionResizeMode(QHeaderView.ResizeToContents)
            lay.addWidget(tbl, 1)

            races = _list_defined_races()
            if not races:
                with SessionLocal() as s:
                    races = sorted({(e.race or "").strip() for e in
                                    s.query(Employee).filter(Employee.account_id == tenant_id()).all()
                                    if (e.race or "").strip()}, key=lambda x: x.lower())

            with SessionLocal() as s:
                rows = s.execute(text("SELECT race, shg FROM shg_race_map WHERE account_id=:a"),
                                 {"a": str(tenant_id())}).fetchall()
                existing = {(r.race or "").strip().lower(): (r.shg or "").strip().upper() for r in rows}

            options = ["MBMF", "CDAC", "SINDA", "ECF", "OTHERS"]  # added OTHERS
            for rname in races:
                r = tbl.rowCount()
                tbl.insertRow(r)
                it = QTableWidgetItem(rname)
                it.setFlags(it.flags() & ~Qt.ItemIsEditable)
                tbl.setItem(r, 0, it)
                combo = QComboBox()
                combo.addItems(options)
                pre = existing.get(rname.strip().lower(), "")
                if pre in options:
                    combo.setCurrentText(pre)
                tbl.setCellWidget(r, 1, combo)

            btns = QDialogButtonBox(QDialogButtonBox.Save | QDialogButtonBox.Close)
            lay.addWidget(btns)

            def _save_map():
                with SessionLocal() as s:
                    s.execute(text("DELETE FROM shg_race_map WHERE account_id=:a"), {"a": str(tenant_id())})
                    for r in range(tbl.rowCount()):
                        race = (tbl.item(r, 0).text() if tbl.item(r, 0) else "").strip()
                        shg = (tbl.cellWidget(r, 1).currentText() if tbl.cellWidget(r, 1) else "").strip().upper()
                        if not race or not shg:
                            continue
                        s.execute(text("""
                                       INSERT INTO shg_race_map(account_id, race, shg)
                                       VALUES (:a, :r, :s) ON CONFLICT(account_id, race) DO
                                       UPDATE SET shg=excluded.shg
                                       """), {"a": str(tenant_id()), "r": race, "s": shg})
                    s.commit()
                from PySide6.QtWidgets import QMessageBox
                QMessageBox.information(dlg, "Race→SHG", "Saved.")
                dlg.accept()

            btns.accepted.connect(_save_map)
            btns.rejected.connect(dlg.reject)
            dlg.resize(560, 440)
            dlg.exec()

        s_map.clicked.connect(_open_race_shg_map)

        d_add.clicked.connect(lambda: self.sdl_tbl.insertRow(self.sdl_tbl.rowCount()))
        d_del.clicked.connect(lambda: [self.sdl_tbl.removeRow(r) for r in
                                       sorted({ix.row() for ix in self.sdl_tbl.selectedIndexes()}, reverse=True)])
        d_imp.clicked.connect(lambda: _csv_import(self.sdl_tbl, sdl_headers, "SDL"))
        d_exp.clicked.connect(lambda: _csv_export(self.sdl_tbl, sdl_headers, "SDL"))
        d_tpl.clicked.connect(lambda: _csv_template(sdl_headers, "SDL"))

        def _on_validate_sdl():
            errs = _validate_sdl(self.sdl_tbl)
            if errs:
                QMessageBox.information(self, "SDL Validate", "\n".join(errs))
            else:
                _save_sdl_rules()
                QMessageBox.information(self, "SDL Validate", "OK. Saved.")

        d_val.clicked.connect(_on_validate_sdl)
        d_del_all.clicked.connect(_delete_all_sdl)

        # ---------- initial load from DB ----------
        _load_cpf_rules()
        _load_shg_rules()
        _load_sdl_rules()

        sa.setWidget(inner)
        self.tabs.addTab(sa, "Settings")

        try:
            _preview_code()
        except Exception:
            pass


from PySide6.QtWidgets import QMessageBox


def _validate_cpf(tbl):
    import re
    errs = []

    def rf(x):
        try:
            return float(str(x).replace(",", "").replace("%", "").strip())
        except:
            return 0.0

    def ri(x):
        try:
            xs = str(x).strip()
            return int(xs) if xs else None
        except:
            return None

    # Date validator: prefer DD/MM/YYYY, also accept DD-MM-YYYY, YYYY-MM-DD, YYYY/MM/DD
    def rd(x):
        s = (str(x or "").strip())
        if not s:
            return None
        for fmt in ("%d/%m/%Y", "%d-%m-%Y", "%Y-%m-%d", "%Y/%m/%d"):
            try:
                datetime.strptime(s, fmt)
                return True
            except Exception:
                pass
        return False

    for r in range(tbl.rowCount()):
        age = (tbl.item(r, 0).text().strip() if tbl.item(r, 0) else "")
        resid = (tbl.item(r, 1).text().strip() if tbl.item(r, 1) else "")
        yr = (tbl.item(r, 2).text().strip() if tbl.item(r, 2) else "")
        sal_from = (tbl.item(r, 3).text().strip() if tbl.item(r, 3) else "0")
        sal_to = (tbl.item(r, 4).text().strip() if tbl.item(r, 4) else "0")

        t_tw = (tbl.item(r, 5).text().strip() if tbl.item(r, 5) else "0")
        t_m = (tbl.item(r, 6).text().strip() if tbl.item(r, 6) else "0")
        ee_tw = (tbl.item(r, 7).text().strip() if tbl.item(r, 7) else "0")
        ee_m = (tbl.item(r, 8).text().strip() if tbl.item(r, 8) else "0")

        cap_total = (tbl.item(r, 9).text().strip() if tbl.item(r, 9) else "0")
        cap_ee = (tbl.item(r, 10).text().strip() if tbl.item(r, 10) else "0")
        eff_from = (tbl.item(r, 11).text().strip() if tbl.item(r, 11) else "")

        s_from = rf(sal_from); s_to = rf(sal_to)
        y = ri(yr)

        if not age or not resid: errs.append(f"Row {r + 1}: missing Age/Residency")
        if age and not re.match(r"^(<=?\d+|>=?\d+|\d+\-\d+|>\d+)$", age.replace(" ", "")):
            errs.append(f"Row {r + 1}: age bracket format")
        if s_from < 0 or s_to < 0: errs.append(f"Row {r + 1}: negative salary range")
        if s_to and s_to < s_from: errs.append(f"Row {r + 1}: Salary To < Salary From")

        for lab, val in (("Total % TW", t_tw), ("Total % (TW-500)", t_m), ("EE % TW", ee_tw), ("EE % (TW-500)", ee_m)):
            try:
                _ = rf(val)
                if rf(val) < 0: errs.append(f"Row {r + 1}: {lab} negative")
            except Exception:
                errs.append(f"Row {r + 1}: {lab} invalid")

        ct = rf(cap_total); ce = rf(cap_ee)
        if y is not None and y < 0: errs.append(f"Row {r + 1}: Year(PR) invalid")
        if ct < 0: errs.append(f"Row {r + 1}: CPF Total Cap cannot be negative")
        if ce < 0: errs.append(f"Row {r + 1}: CPF Employee Cap cannot be negative")
        if eff_from and not rd(eff_from): errs.append(f"Row {r + 1}: Effective From date must be DD/MM/YYYY")
    return errs


def _validate_shg(tbl):
    errs = []

    def rf(x):
        try:
            return float(str(x).replace(",", "").strip())
        except Exception:
            return 0.0

    def rd(x):
        s = (str(x or "").strip())
        if not s:
            return None
        for fmt in ("%d/%m/%Y", "%d-%m-%Y", "%Y-%m-%d", "%Y/%m/%d"):
            try:
                datetime.strptime(s, fmt)
                return True
            except Exception:
                pass
        return False

    valid_shg = {"MBMF", "CDAC", "SINDA", "ECF", "OTHERS"}  # OTHERS added
    valid_typ = {"flat", "percent"}

    for r in range(tbl.rowCount()):
        shg = (tbl.item(r, 0).text().strip().upper() if tbl.item(r, 0) else "")
        lo = rf(tbl.item(r, 1).text() if tbl.item(r, 1) else "0")
        hi = rf(tbl.item(r, 2).text() if tbl.item(r, 2) else "0")
        ctyp = (tbl.item(r, 3).text().strip().lower() if tbl.item(r, 3) else "")
        cval = rf(tbl.item(r, 4).text() if tbl.item(r, 4) else "0")
        eff  = (tbl.item(r, 5).text().strip() if tbl.item(r, 5) else "")

        if shg not in valid_shg: errs.append(f"Row {r + 1}: SHG must be one of {sorted(valid_shg)}")
        if lo < 0 or hi < 0 or cval < 0: errs.append(f"Row {r + 1}: negative number")
        if hi and hi < lo: errs.append(f"Row {r + 1}: Income To < Income From")
        if ctyp not in valid_typ: errs.append(f"Row {r + 1}: Contribution Type must be flat or percent")
        if eff and not rd(eff): errs.append(f"Row {r + 1}: Effective From date must be DD/MM/YYYY")
    return errs


def _validate_sdl(tbl):
    errs = []
    def rf(x):
        try:
            return float(str(x).replace(",", "").replace("%", "").strip())
        except Exception:
            return 0.0

    def rd(x):
        s = (str(x or "").strip())
        if not s:
            return None
        for fmt in ("%d/%m/%Y", "%d-%m-%Y", "%Y-%m-%d", "%Y/%m/%d"):
            try:
                datetime.strptime(s, fmt)
                return True
            except Exception:
                pass
        return False

    valid_typ = {"flat", "percent"}

    for r in range(tbl.rowCount()):
        lo = rf(tbl.item(r, 0).text() if tbl.item(r, 0) else "0")
        hi = rf(tbl.item(r, 1).text() if tbl.item(r, 1) else "0")
        rtyp = (tbl.item(r, 2).text().strip().lower() if tbl.item(r, 2) else "")
        rval = rf(tbl.item(r, 3).text() if tbl.item(r, 3) else "0")
        eff  = (tbl.item(r, 4).text().strip() if tbl.item(r, 4) else "")

        if hi and hi < lo: errs.append(f"Row {r + 1}: Salary To < Salary From")
        if rtyp not in valid_typ: errs.append(f"Row {r + 1}: Rate Type must be flat or percent")
        if rval < 0: errs.append(f"Row {r + 1}: Rate Value cannot be negative")
        if eff and not rd(eff): errs.append(f"Row {r + 1}: Effective From date must be DD/MM/YYYY")
    return errs<|MERGE_RESOLUTION|>--- conflicted
+++ resolved
@@ -1271,11 +1271,7 @@
             on_date = _date(y, m, monthrange(y, m)[1])
             row_emps = []
 
-<<<<<<< HEAD
-            def _set_row_header(r, name, *, level: int = 0, bold: bool = False, color: str | None = None):
-=======
             def _set_row_header(r, name, *, level: int = 0, bold: bool = False):
->>>>>>> 1129b8b1
                 text = f"{'    ' * level}{(name or '').strip()}"
                 hi = QTableWidgetItem(text)
                 hi.setToolTip((name or "").strip())
@@ -1283,23 +1279,12 @@
                     font = hi.font()
                     font.setBold(True)
                     hi.setFont(font)
-<<<<<<< HEAD
-                if color:
-                    hi.setForeground(QBrush(QColor(color)))
-=======
->>>>>>> 1129b8b1
                 grid.setVerticalHeaderItem(r, hi)
 
             def _add_group_header(label: str, level: int):
                 r = grid.rowCount()
                 grid.insertRow(r)
                 row_emps.append(None)
-<<<<<<< HEAD
-                header_rows.add(r)
-                text_color = "#0f172a" if level == 0 else "#374151"
-                _set_row_header(r, label, level=level, bold=True, color=text_color)
-                grid.setRowHeight(r, 24 if level else 28)
-=======
                 _set_row_header(r, label, level=level, bold=True)
                 shade = "#f3f4f6" if level == 0 else "#f9fafb"
                 for c in range(grid.columnCount()):
@@ -1307,7 +1292,6 @@
                     it.setFlags(Qt.ItemIsEnabled)
                     it.setBackground(QBrush(QColor(shade)))
                     grid.setItem(r, c, it)
->>>>>>> 1129b8b1
 
             def _add_employee_row(emp: Employee, line_data=None):
                 r = grid.rowCount()
