from __future__ import annotations

import os
from typing import Any, Dict, List, Optional

import requests
from nexacore_erp.services.api_client import load_default_credentials


class EmployeeAPIError(Exception):
    """Raised for employee API problems (4xx/5xx, bad payloads, etc.)."""


def _get_base() -> str:
    """
    Base URL for the backend.

    Priority (matches services.api_client):
      1) NEXACORE_API_BASE_URL env var
      2) legacy NEXACORE_API_BASE env var
      3) nexacore_erp/config.json -> {"api_base_url": "..."}
      4) fallback to http://127.0.0.1:8000
    """
    env_url = os.getenv("NEXACORE_API_BASE_URL") or os.getenv("NEXACORE_API_BASE")
    if env_url:
        return env_url.rstrip("/")

    config_path = os.path.join(os.path.dirname(os.path.dirname(__file__)), "config.json")
    if os.path.exists(config_path):
        try:
            import json

            with open(config_path, "r", encoding="utf-8") as f:
                data = json.load(f)
            cfg_url = data.get("api_base_url")
            if cfg_url:
                return str(cfg_url).rstrip("/")
        except Exception:
            # Fall back to localhost if config is malformed
            pass

    return "http://127.0.0.1:8000"
<<<<<<< HEAD


_token_cache: Optional[str] = None
=======
>>>>>>> 6c1a4fca


def _get_token() -> Optional[str]:
    """
    Access token for Authorization header.

<<<<<<< HEAD
    Priority:
      1) NEXACORE_API_TOKEN env var
      2) token cached from an earlier login in this process
      3) api_access_token in config.json
      4) If username/password/account_id are configured, perform /auth/login to
         fetch a token and cache it.
    """
    global _token_cache

    token = os.getenv("NEXACORE_API_TOKEN")
    if token:
        _token_cache = token
        return token

    if _token_cache:
        return _token_cache

    # Allow dropping the /auth/login response into api_token.json to avoid
    # editing config.json for secrets. Structure:
    # {
    #   "access_token": "...",
    #   "token_type": "bearer",
    #   "expires_at": "2025-11-19T13:15:24.193355"
    # }
    token_path = os.path.join(os.path.dirname(os.path.dirname(__file__)), "api_token.json")
    if os.path.exists(token_path):
        try:
            import json

            with open(token_path, "r", encoding="utf-8") as f:
                data = json.load(f)
            if data.get("access_token"):
                _token_cache = str(data.get("access_token"))
                return _token_cache
        except Exception:
            # Ignore malformed token file and continue
            pass

=======
    Read from NEXACORE_API_TOKEN (or config.json: api_access_token) and used as:
      Authorization: Bearer <token>
    """
    token = os.getenv("NEXACORE_API_TOKEN")
    if token:
        return token

>>>>>>> 6c1a4fca
    config_path = os.path.join(os.path.dirname(os.path.dirname(__file__)), "config.json")
    if os.path.exists(config_path):
        try:
            import json

            with open(config_path, "r", encoding="utf-8") as f:
                data = json.load(f)
            cfg_token = data.get("api_access_token")
            if cfg_token:
<<<<<<< HEAD
                _token_cache = str(cfg_token)
                return _token_cache
        except Exception:
            pass

    # As a convenience, fall back to logging in with stored credentials.
    creds = load_default_credentials()
    if creds.get("username") and creds.get("password") and creds.get("account_id"):
        try:
            resp = _session.post(
                f"{_get_base()}/auth/login",
                json={
                    "username": creds.get("username"),
                    "password": creds.get("password"),
                    "account_id": creds.get("account_id"),
                },
                timeout=30,
            )
            resp.raise_for_status()
            data = resp.json()
            _token_cache = data.get("access_token") or None
            if _token_cache:
                return _token_cache
        except requests.HTTPError as exc:  # pragma: no cover - defensive
            raise EmployeeAPIError(
                f"Login failed against {_get_base()}/auth/login: {exc.response.text}"
            ) from exc
        except requests.RequestException as exc:  # pragma: no cover - network issue
            raise EmployeeAPIError(f"Unable to reach backend for login: {exc}") from exc

=======
                return str(cfg_token)
        except Exception:
            pass

>>>>>>> 6c1a4fca
    return None


def _headers() -> Dict[str, str]:
    headers: Dict[str, str] = {"Accept": "application/json"}
    token = _get_token()
    if token:
        # IMPORTANT: backend expects the 'Bearer ' prefix
        headers["Authorization"] = f"Bearer {token}"
    else:
        raise EmployeeAPIError(
<<<<<<< HEAD
            "No API token configured. Add NEXACORE_API_TOKEN to your env, "
            "drop the /auth/login response into nexacore_erp/api_token.json, "
            "or fill api_access_token/api_username/api_password/api_account_id "
            "in nexacore_erp/config.json so we can authenticate."
=======
            "No API token configured. Set NEXACORE_API_TOKEN or populate "
            "api_access_token/api_username/api_password/api_account_id in "
            "nexacore_erp/config.json so we can authenticate."
>>>>>>> 6c1a4fca
        )
    return headers


_session = requests.Session()


def _request(method: str, path: str, **kwargs) -> requests.Response:
    """
    Internal helper to send a request and handle common errors.
    """
    url = f"{_get_base()}{path}"
    user_headers = kwargs.pop("headers", {})
    merged_headers = {**_headers(), **user_headers}

    resp = _session.request(
        method,
        url,
        headers=merged_headers,
        timeout=30,
        **kwargs,
    )

    # Give a very explicit message for auth failures
    if resp.status_code == 401:
        raise EmployeeAPIError(
            f"401 Unauthorized calling {url}.\n\n"
            "The backend rejected our credentials.\n"
            "- Make sure NEXACORE_API_TOKEN is set to the 'access_token' "
            "you got from /auth/login in Swagger (WITHOUT the word 'Bearer').\n"
            "- Also confirm that the token hasn't expired and that the user "
            "has permission to access /employees/."
        )

    resp.raise_for_status()
    return resp


# ---------- Public functions used by the UI & migration script ----------


def list_employees() -> List[Dict[str, Any]]:
    """
    GET /employees/

    Returns a list of employees as plain dicts.
    Works whether the backend returns:
      - a plain list: [ {...}, {...} ]
      - a paginated object: { "items": [ {...}, ... ], ... }
    """
    resp = _request("GET", "/employees/")
    data = resp.json()
    if isinstance(data, dict) and "items" in data:
        return data["items"]
    if isinstance(data, list):
        return data
    raise EmployeeAPIError(f"Unexpected employees payload: {data!r}")


def create_employee(payload: Dict[str, Any]) -> Dict[str, Any]:
    """
    POST /employees/
    """
    resp = _request("POST", "/employees/", json=payload)
    return resp.json()


def update_employee(emp_id: int | str, payload: Dict[str, Any]) -> Dict[str, Any]:
    """
    PUT /employees/{id}
    """
    resp = _request("PUT", f"/employees/{emp_id}", json=payload)
    return resp.json()


def delete_employee(emp_id: int | str) -> None:
    """
    DELETE /employees/{id}
    """
    _request("DELETE", f"/employees/{emp_id}")


# ---------- Thin OO wrapper expected by the Qt UI ----------


class APIEmployees:
    """
    Qt UI expects an `api_employees` object with methods.

    This wraps the stateless helper functions above so the existing UI import
    (``from ....core.api_employees import api_employees``) keeps working.
    """

    def list_employees(self) -> List[Dict[str, Any]]:
        return list_employees()

    def get_employee(self, emp_id: int | str) -> Dict[str, Any]:
        resp = _request("GET", f"/employees/{emp_id}")
        return resp.json()

    def create_employee(self, payload: Dict[str, Any]) -> Dict[str, Any]:
        return create_employee(payload)

    def update_employee(self, emp_id: int | str, payload: Dict[str, Any]) -> Dict[str, Any]:
        return update_employee(emp_id, payload)

    def delete_employee(self, emp_id: int | str) -> None:
        delete_employee(emp_id)

    # The desktop UI exposes import/export buttons; the FastAPI backend does not
    # yet provide endpoints. Provide clear guidance rather than crashing.
    def export_employees_xlsx(self, path: str) -> None:  # pragma: no cover - UI hook
        raise EmployeeAPIError(
            "Export to Excel is not available via the cloud API yet."
        )

    def import_employees_xlsx(self, path: str) -> Dict[str, Any]:  # pragma: no cover - UI hook
        raise EmployeeAPIError(
            "Import from Excel is not available via the cloud API yet."
        )


# Keep the name that the Qt module imports
api_employees = APIEmployees()<|MERGE_RESOLUTION|>--- conflicted
+++ resolved
@@ -40,58 +40,12 @@
             pass
 
     return "http://127.0.0.1:8000"
-<<<<<<< HEAD
-
-
-_token_cache: Optional[str] = None
-=======
->>>>>>> 6c1a4fca
 
 
 def _get_token() -> Optional[str]:
     """
     Access token for Authorization header.
 
-<<<<<<< HEAD
-    Priority:
-      1) NEXACORE_API_TOKEN env var
-      2) token cached from an earlier login in this process
-      3) api_access_token in config.json
-      4) If username/password/account_id are configured, perform /auth/login to
-         fetch a token and cache it.
-    """
-    global _token_cache
-
-    token = os.getenv("NEXACORE_API_TOKEN")
-    if token:
-        _token_cache = token
-        return token
-
-    if _token_cache:
-        return _token_cache
-
-    # Allow dropping the /auth/login response into api_token.json to avoid
-    # editing config.json for secrets. Structure:
-    # {
-    #   "access_token": "...",
-    #   "token_type": "bearer",
-    #   "expires_at": "2025-11-19T13:15:24.193355"
-    # }
-    token_path = os.path.join(os.path.dirname(os.path.dirname(__file__)), "api_token.json")
-    if os.path.exists(token_path):
-        try:
-            import json
-
-            with open(token_path, "r", encoding="utf-8") as f:
-                data = json.load(f)
-            if data.get("access_token"):
-                _token_cache = str(data.get("access_token"))
-                return _token_cache
-        except Exception:
-            # Ignore malformed token file and continue
-            pass
-
-=======
     Read from NEXACORE_API_TOKEN (or config.json: api_access_token) and used as:
       Authorization: Bearer <token>
     """
@@ -99,7 +53,6 @@
     if token:
         return token
 
->>>>>>> 6c1a4fca
     config_path = os.path.join(os.path.dirname(os.path.dirname(__file__)), "config.json")
     if os.path.exists(config_path):
         try:
@@ -109,43 +62,10 @@
                 data = json.load(f)
             cfg_token = data.get("api_access_token")
             if cfg_token:
-<<<<<<< HEAD
-                _token_cache = str(cfg_token)
-                return _token_cache
-        except Exception:
-            pass
-
-    # As a convenience, fall back to logging in with stored credentials.
-    creds = load_default_credentials()
-    if creds.get("username") and creds.get("password") and creds.get("account_id"):
-        try:
-            resp = _session.post(
-                f"{_get_base()}/auth/login",
-                json={
-                    "username": creds.get("username"),
-                    "password": creds.get("password"),
-                    "account_id": creds.get("account_id"),
-                },
-                timeout=30,
-            )
-            resp.raise_for_status()
-            data = resp.json()
-            _token_cache = data.get("access_token") or None
-            if _token_cache:
-                return _token_cache
-        except requests.HTTPError as exc:  # pragma: no cover - defensive
-            raise EmployeeAPIError(
-                f"Login failed against {_get_base()}/auth/login: {exc.response.text}"
-            ) from exc
-        except requests.RequestException as exc:  # pragma: no cover - network issue
-            raise EmployeeAPIError(f"Unable to reach backend for login: {exc}") from exc
-
-=======
                 return str(cfg_token)
         except Exception:
             pass
 
->>>>>>> 6c1a4fca
     return None
 
 
@@ -157,16 +77,9 @@
         headers["Authorization"] = f"Bearer {token}"
     else:
         raise EmployeeAPIError(
-<<<<<<< HEAD
-            "No API token configured. Add NEXACORE_API_TOKEN to your env, "
-            "drop the /auth/login response into nexacore_erp/api_token.json, "
-            "or fill api_access_token/api_username/api_password/api_account_id "
-            "in nexacore_erp/config.json so we can authenticate."
-=======
             "No API token configured. Set NEXACORE_API_TOKEN or populate "
             "api_access_token/api_username/api_password/api_account_id in "
             "nexacore_erp/config.json so we can authenticate."
->>>>>>> 6c1a4fca
         )
     return headers
 
