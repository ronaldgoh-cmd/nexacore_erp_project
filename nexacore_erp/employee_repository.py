"""
Employee repository – thin wrapper that lets the Qt UI call simple
functions while the real work is done via the HTTP backend.
"""

from typing import Any, Dict, List
import asyncio

from nexacore_erp.services.api_client import APIClient, AuthError, load_default_credentials
from nexacore_erp.services.employees_service import (
    fetch_all_employees,
    create_employee,
)


def _ensure_authenticated() -> None:
    """
    Make sure the shared API client has a token before the UI calls API helpers.

    Priority for credentials:
    1. Environment variables (NEXACORE_API_TOKEN or username/password/account_id)
    2. nexacore_erp/config.json values (api_access_token OR api_username/api_password/api_account_id)
    """

    client = APIClient.get()
<<<<<<< HEAD
    # Ensure we are pointing to the configured host (e.g., 34.87.155.9) instead
    # of the localhost fallback.
    client.refresh_base_url()
=======
>>>>>>> 5eebc74e
    if client.has_token():
        return

    creds = load_default_credentials()

    if creds.get("access_token"):
        client.set_token(creds["access_token"] or "", expires_at=creds.get("expires_at"))
        return

    # Fall back to performing a login using stored credentials
    missing = [k for k in ("username", "password", "account_id") if not creds.get(k)]
    if missing:
        raise AuthError(
            "Missing API credentials. Set environment variables (NEXACORE_API_USERNAME/"
            "PASSWORD/ACCOUNT_ID or NEXACORE_API_TOKEN) or fill api_username/api_password/"
            "api_account_id in nexacore_erp/config.json."
        )

    asyncio.run(
        client.login(
            username=creds["username"] or "",
            password=creds["password"] or "",
            account_id=creds["account_id"] or "",
        )
    )


def get_all_employees() -> List[Dict[str, Any]]:
    """
    Return a list of employees from the backend API.

    Qt code can call this synchronously.
    """
    _ensure_authenticated()
    return asyncio.run(fetch_all_employees())


def add_employee(payload: Dict[str, Any]) -> Dict[str, Any]:
    """
    Create a new employee via the backend API.

    'payload' must match the backend EmployeeCreate schema.
    """
    _ensure_authenticated()
    return asyncio.run(create_employee(payload))<|MERGE_RESOLUTION|>--- conflicted
+++ resolved
@@ -23,12 +23,6 @@
     """
 
     client = APIClient.get()
-<<<<<<< HEAD
-    # Ensure we are pointing to the configured host (e.g., 34.87.155.9) instead
-    # of the localhost fallback.
-    client.refresh_base_url()
-=======
->>>>>>> 5eebc74e
     if client.has_token():
         return
 
